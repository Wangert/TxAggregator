--- conflicted
+++ resolved
@@ -2,9 +2,4 @@
 pub mod encode;
 pub mod operation;
 pub mod pretty;
-<<<<<<< HEAD
-pub mod proto_build;
-pub mod proto_client;
-=======
-pub mod crypto;
->>>>>>> 619546fa
+pub mod crypto;