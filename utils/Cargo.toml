--- conflicted
+++ resolved
@@ -17,13 +17,4 @@
 base64 = "0.21.2"
 tendermint = "0.34.1"
 serde_json = "1.0.100"
-<<<<<<< HEAD
-tokio = { version = "1.21.0", features = ["macros", "rt-multi-thread"] }
-tonic = "0.8.1"
-tonic-build = "0.8.0"
-
-[build-dependencies]
-tonic-build = "0.8.0"
-=======
-sha2 = "0.10.8"
->>>>>>> 619546fa
+sha2 = "0.10.8"