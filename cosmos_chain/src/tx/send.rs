use std::{thread, time::Duration};

use ibc_proto::{
    cosmos::{
        auth::v1beta1::query_client::QueryClient,
        tx::v1beta1::{service_client::ServiceClient, Fee},
    },
    google::protobuf::Any,
};
use tendermint_rpc::{
    endpoint::{
        broadcast::{tx_async::Response as TxAsyncResponse, tx_sync::Response as TxSyncResponse},
        tx::Response,
    },
    query::Query,
    Client, HttpClient, Order,
};
use tonic::transport::Channel;
use types::{
    ibc_core::{ics02_client::height::Height, ics24_host::identifier::ChainId},
    ibc_events::{ibc_event_try_from_abci_event, IbcEvent, IbcEventWithHeight},
};
use utils::encode::protobuf;

use crate::{
    account::Secp256k1Account,
    config::CosmosChainConfig,
    error::Error,
    query::{
        grpc::account::query_detail_account,
        trpc::tx::{tx, tx_search},
    },
};

use super::{
    create::create_and_sign_tx,
    estimate::estimate_tx,
    types::{Memo, TxStatus, TxSyncResult},
};

const WAIT_BACKOFF: Duration = Duration::from_millis(300);

pub async fn send_tx(
    chain_config: &CosmosChainConfig,
    trpc_client: &mut HttpClient,
    grpc_query_client: &mut QueryClient<Channel>,
    grpc_service_client: &mut ServiceClient<Channel>,
    key_account: &Secp256k1Account,
    tx_memo: &Memo,
    messages: &[Any],
) -> Result<TxSyncResult, Error> {
    let fee = estimate_tx(
        chain_config,
        grpc_query_client,
        grpc_service_client,
        key_account,
        tx_memo,
        messages,
    )
    .await?;

    let tx_response = send_tx_with_fee(
        trpc_client,
        grpc_query_client,
        chain_config,
        key_account,
        tx_memo,
        messages,
        fee,
    )
    .await?;

    let tx_result = wait_for_tx_block_commit(
        &ChainId::from_string(&chain_config.chain_id),
        trpc_client,
        &tx_response,
        messages.len(),
    )
    .await?;

    // println!("PPPPPPPPPPPPPPPPP");
    // println!("{:?}", tx_result);
    Ok(tx_result)
}

pub async fn send_tx_with_fee(
    trpc_client: &HttpClient,
    grpc_query_client: &mut QueryClient<Channel>,
    chain_config: &CosmosChainConfig,
    account_info: &Secp256k1Account,
    tx_memo: &Memo,
    messages: &[Any],
    fee: Fee,
) -> Result<TxSyncResponse, Error> {
    let account_detail =
        query_detail_account(grpc_query_client, account_info.address().as_str()).await?;

    let (_, tx_raw) = create_and_sign_tx(
        chain_config,
        account_info,
        &account_detail,
        tx_memo,
        messages,
        Some(fee),
    )?;
    let tx_bytes = protobuf::encode_to_bytes(&tx_raw).map_err(|e| Error::tx_protobuf_encode(e))?;

    broadcast_tx_sync(trpc_client, tx_bytes).await
}

pub async fn broadcast_tx_sync(
    trpc_client: &HttpClient,
    tx_bytes: Vec<u8>,
) -> Result<TxSyncResponse, Error> {
    let response = trpc_client
        .broadcast_tx_sync(tx_bytes)
        .await
        .map_err(|e| Error::trpc("broadcast tx sync".to_string(), e))?;
    Ok(response)
}

pub async fn broadcast_tx_async(
    trpc_client: &HttpClient,
    tx_bytes: Vec<u8>,
) -> Result<TxAsyncResponse, Error> {
    let response = trpc_client
        .broadcast_tx_async(tx_bytes)
        .await
        .map_err(|e| Error::trpc("broadcast tx async".to_string(), e))?;
    Ok(response)
}

pub async fn wait_for_tx_block_commit(
    chain_id: &ChainId,
    trpc_client: &mut HttpClient,
    tx_sync_response: &TxSyncResponse,
    msg_count: usize,
) -> Result<TxSyncResult, Error> {
    if tx_sync_response.code.is_err() {
        Err(Error::tx_commit("tx sync response code is err".to_string()))
    } else {
        loop {
            let tx_response_result = tx(trpc_client, tx_sync_response.hash, false).await;

            // let tx_response_result = tx_search(
            //     trpc_client,
            //     Query::eq("tx.hash", tx_sync_response.hash.to_string()),
            //     false,
            //     1,
            //     1,
            //     Order::Ascending,
            // )
            // .await?;

            // let tx_response = tx_response_result
            // .txs
            // .into_iter()
            // .next();

            println!("tx_hash: {:?}", tx_sync_response.hash);
            // println!("[wait_for_tx_block_commit]: tx_response_result=={:?}", tx_response_result);
            // println!("tx_response_result: {:?}", tx_response);

            if tx_response_result.is_ok() {
                let tx_response = tx_response_result.unwrap();
                
                let height =
                    Height::new(chain_id.version(), u64::from(tx_response.height)).unwrap();
                
                let mut events: Vec<IbcEventWithHeight> = vec![];
                if tx_response.tx_result.code.is_err() {
                    events = vec![
                        IbcEventWithHeight::new(
                            IbcEvent::CosmosChainError(format!(
                                "deliver_tx for {} reports error: code={:?}, log={:?}",
                                tx_response.hash,
                                tx_response.tx_result.code,
                                tx_response.tx_result.log
                            )),
                            height
                        );
                        msg_count
                    ];
                } else {

                    println!("***************************");
                    events = tx_response
                        .tx_result
                        .events
                        .iter()
                        .flat_map(|event| {
                            ibc_event_try_from_abci_event(event)
                                .map_err(|e| {
                                    Error::ibc_event("ibc_event_try_from_abci_event".to_string(), e)
                                })
                                .ok()
                                .map(|ibc_event| IbcEventWithHeight::new(ibc_event, height))
                        })
                        .collect::<Vec<IbcEventWithHeight>>();
                    // println!("!!!EVENT event: {:?}", events);
                }

                // println!("EVENT event: {:?}", events);

                return Ok(TxSyncResult {
                    response: tx_sync_response.clone(),
                    events,
                    status: TxStatus::ReceivedResponse,
                });
            }

            thread::sleep(WAIT_BACKOFF);
        }
    }
}

#[cfg(test)]
pub mod tx_send_tests {
    use std::time::Duration;

    use crate::{
        account::Secp256k1Account,
        chain::CosmosChain,
        client::{build_create_client_request, CreateClientOptions},
        query::{
            grpc::connect::{grpc_auth_client, grpc_staking_client, grpc_tx_service_client},
            trpc::connect::tendermint_rpc_client,
        },
        tx::{
            estimate::estimate_tx,
            send::{send_tx_with_fee, wait_for_tx_block_commit},
            types::Memo,
        },
    };
    use ibc_proto::{
        cosmos, google::protobuf::Any, ibc::core::client::v1::MsgCreateClient as IbcMsgCreateClient,
    };
    use types::ibc_core::ics24_host::identifier::ChainId;
    use utils::encode::protobuf;

    // #[actix_rt::test]
    // pub async fn send_tx_with_fee_async_works() {
    //     let file_path =
    //         "/Users/wangert/rust_projects/TxAggregator/cosmos_chain/src/config/chain_config.toml";
    //     let cosmos_chain = CosmosChain::new(file_path);

    //     let account = Secp256k1Account::new(
    //         &cosmos_chain.config.chain_a_key_path,
    //         &cosmos_chain.config.hd_path,
    //     )
    //     .expect("account error!");

    //     let mut trpc_client = cosmos_chain.tendermint_rpc_client();
    //     let mut grpc_staking_client = cosmos_chain.grpc_staking_client();
    //     // let mut trpc_client = cosmos_chain.tendermint_rpc_client().unwrap();
    //     // let mut grpc_staking_client = cosmos_chain.grpc_staking_client().unwrap();

    //     let create_client_options = CreateClientOptions {
    //         max_clock_drift: Some(Duration::from_secs(cosmos_chain.config.max_block_time)),
    //         trusting_period: Some(Duration::from_secs(
    //             cosmos_chain.config.trusting_period * 86400,
    //         )),
    //         trust_level: None,
    //     };

    //     let src_chain_config = cosmos_chain.config.clone();
    //     let dst_chain_config = cosmos_chain.config.clone();

    //     println!("access build create client request");
    //     let msg_create_client = build_create_client_request(
    //         &mut trpc_client,
    //         &mut grpc_staking_client,
    //         &create_client_options,
    //         &src_chain_config,
    //         &dst_chain_config,
    //     ).await
    //     .expect("msg_create_client error!");

    //     let ibc_msg_create_client = IbcMsgCreateClient::from(msg_create_client);
    //     let protobuf_value =
    //         protobuf::encode_to_bytes(&ibc_msg_create_client).expect("protobuf encode error!");
    //     let msg = Any {
    //         type_url: "/ibc.core.client.v1.MsgCreateClient".to_string(),
    //         value: protobuf_value,
    //     };

    //     let messages = vec![msg];
    //     let tx_results = cosmos_chain.send_messages_and_wait_commit(messages).expect("send messages error!");

    //     println!("tx_results: {:?}", tx_results);
    // }

    #[test]
    pub fn send_tx_with_fee_wokrs() {
        let file_path =
<<<<<<< HEAD
            "C:/Users/admin/Documents/GitHub/TxAggregator/cosmos_chain/src/config/chain_config.toml";
=======
            "/Users/wangert/rust_projects/TxAggregator/cosmos_chain/src/config/chain_b_config.toml";
>>>>>>> 341803c4
        let cosmos_chain = CosmosChain::new(file_path);

        let account = Secp256k1Account::new(
            &cosmos_chain.config.chain_key_path,
            &cosmos_chain.config.hd_path,
        )
        .expect("account error!");

        let rt = tokio::runtime::Runtime::new().unwrap();
        let mut trpc_client = cosmos_chain.tendermint_rpc_client();
        let mut grpc_staking_client = rt.block_on(cosmos_chain.grpc_staking_client());
        // let mut trpc_client = cosmos_chain.tendermint_rpc_client().unwrap();
        // let mut grpc_staking_client = cosmos_chain.grpc_staking_client().unwrap();

        let create_client_options = CreateClientOptions {
            max_clock_drift: Some(Duration::from_secs(cosmos_chain.config.max_block_time)),
            trusting_period: Some(Duration::from_secs(
                cosmos_chain.config.trusting_period * 86400,
            )),
            trust_level: None,
        };

        let src_chain_config = cosmos_chain.config.clone();
        let dst_chain_config = cosmos_chain.config.clone();

        println!("access build create client request");

        let msg_create_client = rt
            .block_on(build_create_client_request(
                &mut trpc_client,
                &mut grpc_staking_client,
                &create_client_options,
                &src_chain_config,
                &dst_chain_config,
            ))
            .expect("msg_create_client error!");

        let ibc_msg_create_client = IbcMsgCreateClient::from(msg_create_client);
        let protobuf_value =
            protobuf::encode_to_bytes(&ibc_msg_create_client).expect("protobuf encode error!");
        let msg = Any {
            type_url: "/ibc.core.client.v1.MsgCreateClient".to_string(),
            value: protobuf_value,
        };

        let messages = vec![msg];
        let tx_results = rt
            .block_on(cosmos_chain.send_messages_and_wait_commit(messages))
            .expect("send messages error!");

        println!("tx_results: {:?}", tx_results);

        // let mut grpc_tx_service_client =
        //     rt.block_on(grpc_tx_service_client(&cosmos_chain.config.grpc_addr));
        // let mut grpc_auth_client = rt.block_on(grpc_auth_client(&cosmos_chain.config.grpc_addr));
        // let tx_memo = Memo::default();
        // let messages = vec![msg];

        // println!("execute estimate_tx!!!");
        // let fee = rt.block_on(estimate_tx(
        //     &src_chain_config,
        //     &mut grpc_auth_client,
        //     &mut grpc_tx_service_client,
        //     &account,
        //     &tx_memo,
        //     &messages,
        // ));

        // let fee = match fee {
        //     Ok(fee) => fee,
        //     Err(e) => panic!("panic {}", e),
        // };

        // println!("execute tx!!!");
        // let tx_sync_resp = rt.block_on(send_tx_with_fee(
        //     &trpc_client,
        //     &mut grpc_auth_client,
        //     &src_chain_config,
        //     &account,
        //     &tx_memo,
        //     &messages,
        //     fee,
        // ));

        // let r = match tx_sync_resp {
        //     Ok(r) => r,
        //     Err(e) => panic!("panic {}", e),
        // };
        // println!("Tx_Sync_Response: {:?}", r);

        // let tx_sync_result = wait_for_tx_block_commit(&ChainId::from_string(&cosmos_chain.config.chain_id), &mut trpc_client, &r, messages.len())
        //     .expect("wait for tx block commit error!");

        // println!("tx_sync_result: {:?}", tx_sync_result);
    }
}<|MERGE_RESOLUTION|>--- conflicted
+++ resolved
@@ -293,11 +293,7 @@
     #[test]
     pub fn send_tx_with_fee_wokrs() {
         let file_path =
-<<<<<<< HEAD
-            "C:/Users/admin/Documents/GitHub/TxAggregator/cosmos_chain/src/config/chain_config.toml";
-=======
             "/Users/wangert/rust_projects/TxAggregator/cosmos_chain/src/config/chain_b_config.toml";
->>>>>>> 341803c4
         let cosmos_chain = CosmosChain::new(file_path);
 
         let account = Secp256k1Account::new(
