--- conflicted
+++ resolved
@@ -1216,15 +1216,9 @@
     pub fn connection_handshake_works() {
         init();
         let a_file_path =
-<<<<<<< HEAD
             "C:/Users/admin/Documents/GitHub/TxAggregator/cosmos_chain/src/config/chain_aggre_config_a.toml";
         let b_file_path =
             "C:/Users/admin/Documents/GitHub/TxAggregator/cosmos_chain/src/config/chain_aggre_config_b.toml";
-=======
-            "/Users/wangert/rust_projects/TxAggregator/cosmos_chain/src/config/mosaic_four_vals.toml";
-        let b_file_path =
-            "/Users/wangert/rust_projects/TxAggregator/cosmos_chain/src/config/mosaic_four_vals.toml";
->>>>>>> aac4bb4d
 
         let cosmos_chain_a = CosmosChain::new(a_file_path);
         let cosmos_chain_b = CosmosChain::new(b_file_path);
@@ -1235,11 +1229,7 @@
         );
         let mut connection_side_b = ConnectionSide::new(
             cosmos_chain_b,
-<<<<<<< HEAD
             ClientId::from_str("05-aggrelite-1").unwrap(),
-=======
-            ClientId::from_str("05-aggrelite-0").unwrap(),
->>>>>>> aac4bb4d
         );
 
         // connection_side_a.connection_id = Some(ConnectionId::from_str("connection-5").unwrap());
