use bitcoin::hashes::hash160::Hash;
use futures::TryFutureExt;
use http::Uri;
use ibc_proto::{
    cosmos::{
        auth::v1beta1::{
            query_client::QueryClient as AuthQueryClient, BaseAccount, EthAccount,
            QueryAccountRequest,
        },
        staking::v1beta1::{
            query_client::QueryClient as StakingQueryClient, Params as StakingParams,
        },
        tx::v1beta1::service_client::ServiceClient as TxServiceClient,
    },
    google::protobuf::Any,
    ibc::core::{
        channel::v1::query_client::QueryClient,
        client::v1::{
            query_client::QueryClient as IbcClientQueryClient,
            MsgCreateClient as IbcMsgCreateClient,
        },
        connection::v1::query_client::QueryClient as ConnectionQueryClient,
    },
    ics23::ExistenceProof,
    Protobuf,
};
use ics23::{commitment_proof::Proof, InnerOp, LeafOp};
use itertools::Itertools;
use log::{error, info, trace};
use prost::Message;
use std::{collections::HashMap, str::FromStr, sync::Arc, thread, time::Duration};
use tendermint::{
    abci::response::Info,
    block::{Header as TendermintHeader, Height as TendermintHeight},
    hash::Hash as TxHash,
};
use tendermint_light_client::types::LightBlock;
use tendermint_rpc::{Client, HttpClient};
use tokio::runtime::Runtime;
use tonic::transport::Channel;
use tracing::{debug, info as tracing_info, info_span};
use types::{
    ibc_core::{
        ics02_client::{
            create_client::{MsgCreateClient, CREATE_CLIENT_TYPE_URL},
            header::AnyHeader,
            height::Height,
            update_client::MsgUpdateClient,
        },
        ics03_connection::{
            connection::{ConnectionEnd, State},
            version::Version,
        },
        ics04_channel::{
            aggregate_packet::{
                check_inner_op_is_contain_bytes, AggregatePacket, ProofMeta, SubProof,
            },
            channel::ChannelEnd,
            events::WriteAcknowledgement,
            packet::{MsgAcknowledgement, Packet, RecvPacket, Sequence},
        },
        ics23_commitment::{
            commitment::{CommitmentPrefix, CommitmentProofBytes},
            merkle_tree::MerkleProof,
            specs::ProofSpecs,
        },
        ics24_host::{
            identifier::{
                chain_version, ChainId, ChannelId, ClientId, ConnectionId, PortId,
                AGGRELITE_CLIENT_PREFIX, TENDERMINT_CLIENT_PREFIX,
            },
            path::{ClientConsensusStatePath, IBC_QUERY_PATH},
        },
    },
    ibc_events::{IbcEvent, IbcEventWithHeight, TxEventsWithHeightAndGasUsed},
    light_clients::{
        aggrelite,
        client_type::{ClientStateType, ClientType, ConsensusStateType},
        header_type::{
            AdjustHeadersType, AggreliteAdjustHeaders, HeaderType, TendermintAdjustHeaders,
        },
        ics07_tendermint::{
            self,
            client_state::{AllowUpdate, ClientState},
            consensus_state::ConsensusState,
            header::Header,
        },
    },
    message::Msg,
    proofs::{ConsensusProof, Proofs},
    signer::Signer,
};
use utils::encode::protobuf;

use crate::{
    account::{self, Secp256k1Account},
    client::{
        build_aggrelite_consensus_state, build_consensus_state, build_create_client_request,
        default_trusting_period, ClientSettings, CreateClientOptions,
    },
    common::{parse_protobuf_duration, QueryHeight},
    config::{default::max_grpc_decoding_size, load_cosmos_chain_config, CosmosChainConfig},
    connection::ConnectionMsgType,
    error::Error,
    light_client::{
        build_light_client_io, fetch_light_block, verify_block_header_and_fetch_light_block,
        Verified,
    },
    merkle_proof::{
        calculate_leaf_hash, calculate_next_step_hash, inner_op_to_base64_string, MerkleProofInfo,
    },
    query::{
        grpc::{self, account::query_detail_account, consensus::query_all_consensus_state_heights},
        trpc,
        types::{Block, BlockResults, TendermintStatus},
    },
    tx::{batch::batch_messages, send::send_tx, types::Memo},
    validate::validate_client_state,
};

#[derive(Debug, Clone)]
pub struct CosmosChain {
    pub id: ChainId,
    pub config: CosmosChainConfig,
    pub account: Secp256k1Account,
    // pub rt: Arc<Runtime>,
}

impl CosmosChain {
    pub fn new(path: &str) -> Self {
        let config = load_cosmos_chain_config(path);
        let config = match config {
            Ok(c) => c,
            Err(e) => panic!("{}", e),
        };

        let account = match Secp256k1Account::new(&config.chain_key_path, &config.hd_path) {
            Ok(a) => a,
            Err(e) => panic!("New Secp256k1 Account Error: {}", e),
        };

        CosmosChain {
            id: ChainId::from_string(&config.chain_id),
            config: config,
            account,
            // rt: Arc::new(Runtime::new().expect("Cosmos chain runtime new error!")),
        }
    }

    pub fn id(&self) -> ChainId {
        self.id.clone()
    }

    pub fn account(&self) -> &Secp256k1Account {
        &self.account
    }

    pub fn query_compatible_versions(&self) -> Vec<Version> {
        vec![Version::default()]
    }

    pub fn query_commitment_prefix(&self) -> Result<CommitmentPrefix, Error> {
        CommitmentPrefix::try_from(self.config.store_prefix.as_bytes().to_vec())
            .map_err(Error::commitment_error)
    }

    pub async fn send_messages_and_wait_commit(
        &self,
        msgs: Vec<Any>,
    ) -> Result<Vec<TxEventsWithHeightAndGasUsed>, Error> {
        if msgs.is_empty() {
            return Ok(vec![]);
        }

        let mut grpc_query_client = self.grpc_auth_client().await;

        let chain_config = self.config.clone();
        let key_account = self.account();

        println!("key address: {}", key_account.address());

        let account_detail =
            query_detail_account(&mut grpc_query_client, key_account.address().as_str()).await?;

        let memo = Memo::new(self.config.memo_prefix.clone()).map_err(Error::memo)?;
        let msg_batches =
            batch_messages(&chain_config, &key_account, &account_detail, &memo, msgs)?;

        let mut ibc_events_with_height = vec![];
        let mut trpc_client = self.tendermint_rpc_client();
        let mut grpc_service_client = self.grpc_tx_sevice_client().await;

        // println!("msg_batch_number: {}", msg_batches.len());
        for msg_batch in msg_batches {
            let tx_results = send_tx(
                &self.config,
                &mut trpc_client,
                &mut grpc_query_client,
                &mut grpc_service_client,
                &key_account,
                &memo,
                &msg_batch,
            )
            .await?;

            let tx_events = TxEventsWithHeightAndGasUsed {
                ibc_events: tx_results.events,
                gas_used: tx_results.gas_used,
            };
            ibc_events_with_height.push(tx_events);
        }

        Ok(ibc_events_with_height)
    }

    pub async fn build_aggrelite_client_state(
        &self,
        client_settings: &ClientSettings,
    ) -> Result<aggrelite::client_state::ClientState, Error> {
        // query latest height
        let latest_block = self.query_latest_block().await?;
        let latest_height = Height::new(
            chain_version(latest_block.header.chain_id.as_str()),
            u64::from(latest_block.header.height),
        )
        .map_err(|e| Error::block_height("new height failed".to_string(), e))?;

        // chain id
        let chain_id = ChainId::from(latest_block.header.chain_id);

        // Get unbonding_period in the parameter list of the staking module
        let unbonding_period = self
            .query_staking_params()
            .await?
            .unbonding_time
            .ok_or_else(|| {
                Error::cosmos_params("empty unbonding time in staking params".to_string())
            })?;
        let unbonding_period = parse_protobuf_duration(unbonding_period);

        // create default trusting period
        let trusting_period = default_trusting_period(unbonding_period);

        // Deprecated, but still required by CreateClient
        let allow_update = AllowUpdate {
            after_expiry: true,
            after_misbehaviour: true,
        };

        // set standards for cross-chain proof
        let proof_specs = ProofSpecs::default();
        // set the client upgrade path
        let upgrade_path = vec!["upgrade".to_string(), "upgradedIBCState".to_string()];

        let client_state = aggrelite::client_state::ClientState::new(
            chain_id,
            client_settings.trust_level,
            trusting_period,
            unbonding_period,
            client_settings.max_clock_drift,
            latest_height,
            proof_specs,
            upgrade_path,
            allow_update,
        )
        .map_err(|e| Error::client_state("new client state failed".to_string(), e))?;

        Ok(client_state)
    }

    pub async fn build_client_state(
        &self,
        client_settings: &ClientSettings,
        client_type: ClientType,
    ) -> Result<ClientStateType, Error> {
        // query latest height
        let latest_block = self.query_latest_block().await?;
        let latest_height = Height::new(
            chain_version(latest_block.header.chain_id.as_str()),
            u64::from(latest_block.header.height),
        )
        .map_err(|e| Error::block_height("new height failed".to_string(), e))?;

        // chain id
        let chain_id = ChainId::from(latest_block.header.chain_id);

        // Get unbonding_period in the parameter list of the staking module
        let unbonding_period = self
            .query_staking_params()
            .await?
            .unbonding_time
            .ok_or_else(|| {
                Error::cosmos_params("empty unbonding time in staking params".to_string())
            })?;
        let unbonding_period = parse_protobuf_duration(unbonding_period);

        // create default trusting period
        let trusting_period = default_trusting_period(unbonding_period);

        // Deprecated, but still required by CreateClient
        let allow_update = AllowUpdate {
            after_expiry: true,
            after_misbehaviour: true,
        };

        // set standards for cross-chain proof
        let proof_specs = ProofSpecs::default();
        // set the client upgrade path
        let upgrade_path = vec!["upgrade".to_string(), "upgradedIBCState".to_string()];

        let client_state = match client_type {
            ClientType::Tendermint => ClientStateType::Tendermint(
                ics07_tendermint::client_state::ClientState::new(
                    chain_id,
                    client_settings.trust_level,
                    trusting_period,
                    unbonding_period,
                    client_settings.max_clock_drift,
                    latest_height,
                    proof_specs,
                    upgrade_path,
                    allow_update,
                )
                .map_err(|e| Error::client_state("new client state failed".to_string(), e))?,
            ),
            ClientType::Aggrelite => ClientStateType::Aggrelite(
                aggrelite::client_state::ClientState::new(
                    chain_id,
                    client_settings.trust_level,
                    trusting_period,
                    unbonding_period,
                    client_settings.max_clock_drift,
                    latest_height,
                    proof_specs,
                    upgrade_path,
                    allow_update,
                )
                .map_err(|e| Error::client_state("new client state failed".to_string(), e))?,
            ),
        };

        // let client_state = ClientState::new(
        //     chain_id,
        //     client_settings.trust_level,
        //     trusting_period,
        //     unbonding_period,
        //     client_settings.max_clock_drift,
        //     latest_height,
        //     proof_specs,
        //     upgrade_path,
        //     allow_update,
        // )
        // .map_err(|e| Error::client_state("new client state failed".to_string(), e))?;

        Ok(client_state)
    }

    pub async fn build_aggrelite_consensus_state(
        &self,
        client_state: &aggrelite::client_state::ClientState,
    ) -> Result<aggrelite::consensus_state::ConsensusState, Error> {
        let mut trpc_client = self.tendermint_rpc_client();
        let consensus_state =
            build_aggrelite_consensus_state(&mut trpc_client, &self.config, client_state).await?;
        Ok(aggrelite::consensus_state::ConsensusState::new(
            consensus_state.commitment_root,
            consensus_state.timestamp,
            consensus_state.next_validators_hash,
        ))
    }

    pub async fn build_consensus_state(
        &self,
        client_state: ClientStateType,
    ) -> Result<ConsensusStateType, Error> {
        let mut trpc_client = self.tendermint_rpc_client();
        build_consensus_state(&mut trpc_client, &self.config, client_state).await
    }

    pub async fn build_aggrelite_create_client_msg(
        &self,
        client_state: aggrelite::client_state::ClientState,
        consensus_state: aggrelite::consensus_state::ConsensusState,
    ) -> Result<Vec<Any>, Error> {
        let msg_create_client = MsgCreateClient::new(
            client_state.into(),
            consensus_state.into(),
            self.account().get_signer()?,
        );

        let ibc_msg_create_client = IbcMsgCreateClient::from(msg_create_client);
        let protobuf_value = protobuf::encode_to_bytes(&ibc_msg_create_client)
            .map_err(|e| Error::utils_protobuf_encode("create client msg".to_string(), e))?;
        let msg = Any {
            type_url: CREATE_CLIENT_TYPE_URL.to_string(),
            value: protobuf_value,
        };

        Ok(vec![msg])
    }

    pub async fn build_create_client_msg(
        &self,
        client_state: ClientStateType,
        consensus_state: ConsensusStateType,
    ) -> Result<Vec<Any>, Error> {
        match (client_state, consensus_state) {
            (ClientStateType::Tendermint(cli_s), ConsensusStateType::Tendermint(con_s)) => {
                let msg_create_client =
                    MsgCreateClient::new(cli_s.into(), con_s.into(), self.account().get_signer()?);

                let ibc_msg_create_client = IbcMsgCreateClient::from(msg_create_client);
                let protobuf_value =
                    protobuf::encode_to_bytes(&ibc_msg_create_client).map_err(|e| {
                        Error::utils_protobuf_encode("create client msg".to_string(), e)
                    })?;
                let msg = Any {
                    type_url: CREATE_CLIENT_TYPE_URL.to_string(),
                    value: protobuf_value,
                };

                Ok(vec![msg])
            }
            (ClientStateType::Aggrelite(cli_s), ConsensusStateType::Aggrelite(con_s)) => {
                let msg_create_client =
                    MsgCreateClient::new(cli_s.into(), con_s.into(), self.account().get_signer()?);

                let ibc_msg_create_client = IbcMsgCreateClient::from(msg_create_client);
                let protobuf_value =
                    protobuf::encode_to_bytes(&ibc_msg_create_client).map_err(|e| {
                        Error::utils_protobuf_encode("create client msg".to_string(), e)
                    })?;
                let msg = Any {
                    type_url: CREATE_CLIENT_TYPE_URL.to_string(),
                    value: protobuf_value,
                };

                Ok(vec![msg])
            }
            _ => Err(Error::create_client()),
        }

        // let msg_create_client = MsgCreateClient::new(
        //     cli_s.into(),
        //     con_s.into(),
        //     self.account().get_signer()?,
        // );

        // let ibc_msg_create_client = IbcMsgCreateClient::from(msg_create_client);
        // let protobuf_value = protobuf::encode_to_bytes(&ibc_msg_create_client)
        //     .map_err(|e| Error::utils_protobuf_encode("create client msg".to_string(), e))?;
        // let msg = Any {
        //     type_url: CREATE_CLIENT_TYPE_URL.to_string(),
        //     value: protobuf_value,
        // };

        // Ok(vec![msg])
    }

    pub fn client_settings(&self, client_src_chain_config: &CosmosChainConfig) -> ClientSettings {
        let create_client_options = CreateClientOptions {
            max_clock_drift: Some(Duration::from_secs(self.config.max_block_time)),
            trusting_period: Some(Duration::from_secs(self.config.trusting_period * 86400)),
            trust_level: None,
        };

        ClientSettings::new(
            &create_client_options,
            client_src_chain_config,
            &self.config,
        )
    }

    pub fn tendermint_rpc_client(&self) -> HttpClient {
        trpc::connect::tendermint_rpc_client(&self.config.tendermint_rpc_addr)
    }

    pub async fn grpc_auth_client(&self) -> AuthQueryClient<Channel> {
        grpc::connect::grpc_auth_client(&self.config.grpc_addr).await
    }

    pub async fn grpc_ibcclient_client(&self) -> IbcClientQueryClient<Channel> {
        grpc::connect::grpc_ibcclient_client(&self.config.grpc_addr).await
    }

    pub async fn grpc_staking_client(&self) -> StakingQueryClient<Channel> {
        grpc::connect::grpc_staking_client(&self.config.grpc_addr).await
    }

    pub async fn grpc_connection_client(&self) -> ConnectionQueryClient<Channel> {
        grpc::connect::grpc_connection_client(&self.config.grpc_addr).await
    }

    pub async fn grpc_tx_sevice_client(&self) -> TxServiceClient<Channel> {
        grpc::connect::grpc_tx_service_client(&self.config.grpc_addr).await
    }

    pub async fn grpc_channel_client(&self) -> QueryClient<Channel> {
        grpc::connect::grpc_channel_client(&self.config.grpc_addr).await
    }

    pub async fn query_abci_info(&mut self) -> Result<Info, Error> {
        let mut trpc = self.tendermint_rpc_client();
        trpc::abci::abci_info(&mut trpc).await
    }

    pub async fn query_packet_commitment(
        &self,
        port_id: &PortId,
        channel_id: &ChannelId,
        sequence: &Sequence,
        height_query: QueryHeight,
        prove: bool,
    ) -> Result<(Vec<u8>, Option<MerkleProof>), Error> {
        let mut trpc_client = self.tendermint_rpc_client();
        trpc::packet::query_packet_commitment(
            &mut trpc_client,
            channel_id,
            port_id,
            sequence,
            height_query,
            prove,
        )
        .await
    }

    pub async fn query_packet_acknowledgement(
        &self,
        port_id: &PortId,
        channel_id: &ChannelId,
        sequence: &Sequence,
        height_query: QueryHeight,
        prove: bool,
    ) -> Result<(Vec<u8>, Option<MerkleProof>), Error> {
        let mut trpc_client = self.tendermint_rpc_client();
        trpc::packet::query_packet_acknowledgement(
            &mut trpc_client,
            channel_id,
            port_id,
            sequence,
            height_query,
            prove,
        )
        .await
    }

    pub async fn query_unreceived_packets(
        &self,
        port_id: &PortId,
        channel_id: &ChannelId,
        sequences: Vec<Sequence>,
    ) -> Result<Vec<Sequence>, Error> {
        let mut grpc_client = self.grpc_channel_client().await;
        grpc::packet::query_unreceived_packets(
            &mut grpc_client,
            port_id.clone(),
            channel_id.clone(),
            sequences,
        )
        .await
    }

    pub async fn query_connection(
        &self,
        connection_id: &ConnectionId,
        height_query: QueryHeight,
        prove: bool,
    ) -> Result<(ConnectionEnd, Option<MerkleProof>), Error> {
        let mut grpc_client = self.grpc_connection_client().await;
        let mut trpc_client = self.tendermint_rpc_client().clone();
        grpc::connection::query_connection(
            &mut grpc_client,
            &mut trpc_client,
            connection_id,
            height_query,
            prove,
        )
        .await
    }

    pub async fn query_channel(
        &self,
        channel_id: &ChannelId,
        port_id: &PortId,
        height_query: QueryHeight,
        prove: bool,
    ) -> Result<(ChannelEnd, Option<MerkleProof>), Error> {
        let mut trpc_client = self.tendermint_rpc_client();
        grpc::channel::query_channel(&mut trpc_client, channel_id, port_id, height_query, prove)
            .await
    }

    pub async fn query_detail_account_by_address(
        &mut self,
        account_addr: &str,
    ) -> Result<BaseAccount, Error> {
        let mut grpc_client = self.grpc_auth_client().await;
        trace!("query detail account by address");

        grpc::account::query_detail_account(&mut grpc_client, account_addr).await
    }

    pub async fn query_all_accounts(&self) -> Result<Vec<BaseAccount>, Error> {
        // let span = info_span!("query_all_accounts");
        // let _span = span.enter();

        let mut grpc_client = self.grpc_auth_client().await;
        trace!("query all accounts");
        tracing_info!("query all accounts access");

        grpc::account::query_all_account(&mut grpc_client).await
    }

    pub async fn query_staking_params(&self) -> Result<StakingParams, Error> {
        let mut grpc_client = self.grpc_staking_client().await;
        trace!("query staking params");

        grpc::staking::query_staking_params(&mut grpc_client).await
    }

    pub async fn query_block_header(
        &self,
        height: TendermintHeight,
    ) -> Result<TendermintHeader, Error> {
        let mut trpc = self.tendermint_rpc_client();
        trpc::block::detail_block_header(&mut trpc, height).await
    }

    pub async fn query_latest_block(&self) -> Result<Block, Error> {
        let mut trpc = self.tendermint_rpc_client();
        trace!("query latest block");

        trpc::block::latest_block(&mut trpc).await
    }

    pub async fn query_block(&self, height: TendermintHeight) -> Result<Block, Error> {
        let mut trpc = self.tendermint_rpc_client();
        trace!("query block");

        trpc::block::block(&mut trpc, height).await
    }

    pub async fn query_latest_block_results(&self) -> Result<BlockResults, Error> {
        let mut trpc = self.tendermint_rpc_client();
        trace!("query latest block results");

        trpc::block::latest_block_results(&mut trpc).await
    }

    pub async fn query_latest_height(&self) -> Result<Height, Error> {
        let mut h = Height::new(1, 1).unwrap();
        // let latest_block_results = self.query_latest_block_results().await?;

        loop {
            if let Ok(latest_block_results) = self.query_latest_block_results().await {
                if let Ok(block) = self.query_block(latest_block_results.height).await {
                    let revision_number = ChainId::chain_version(block.header.chain_id.as_str());
                    let revision_height = u64::from(latest_block_results.height);

                    h = Height::new(revision_number, revision_height).map_err(Error::type_error)?;
                    break;
                }
            }
        }

        Ok(h)
    }

    pub async fn query_client_consensus_state(
        &self,
        client_id: &ClientId,
        target_height: Height,
        query_height: QueryHeight,
        prove: bool,
    ) -> Result<(ConsensusStateType, Option<MerkleProof>), Error> {
        let mut trpc_client = self.tendermint_rpc_client();
        let data = ClientConsensusStatePath {
            client_id: client_id.clone(),
            epoch: target_height.revision_number(),
            height: target_height.revision_height(),
        };

        let abci_query = trpc::abci::abci_query(
            &mut trpc_client,
            IBC_QUERY_PATH.to_string(),
            data.to_string(),
            query_height.into(),
            prove,
        )
        .await?;

        let consensus_state = if client_id.check_type(TENDERMINT_CLIENT_PREFIX) {
            let consensus_state: ics07_tendermint::consensus_state::ConsensusState =
                Protobuf::<Any>::decode_vec(&abci_query.value).map_err(|e| {
                    Error::tendermint_protobuf_decode("consensus_state".to_string(), e)
                })?;

            ConsensusStateType::Tendermint(consensus_state)
        } else {
            let consensus_state: aggrelite::consensus_state::ConsensusState =
                Protobuf::<Any>::decode_vec(&abci_query.value).map_err(|e| {
                    Error::tendermint_protobuf_decode("consensus_state".to_string(), e)
                })?;

            ConsensusStateType::Aggrelite(consensus_state)
        };

        Ok((consensus_state, abci_query.merkle_proof))
    }

    pub async fn query_client_state(
        &self,
        client_id: &ClientId,
        query_height: QueryHeight,
        prove: bool,
    ) -> Result<(ClientStateType, Option<MerkleProof>), Error> {
        let mut trpc_client = self.tendermint_rpc_client();
        trpc::abci::abci_query_client_state(&mut trpc_client, client_id, query_height, prove).await
    }

    pub async fn query_tendermint_status(&self) -> Result<TendermintStatus, Error> {
        let mut trpc_client = self.tendermint_rpc_client();
        trpc::consensus::tendermint_status(&mut trpc_client).await
    }

    pub async fn query_consensus_state_heights(
        &self,
        client_id: &ClientId,
    ) -> Result<Vec<Height>, Error> {
        let mut grpc_client = self.grpc_ibcclient_client().await;
        query_all_consensus_state_heights(&mut grpc_client, client_id.clone()).await
    }

    pub async fn query_light_blocks(
        &self,
        client_state: ClientStateType,
        target_height: Height,
    ) -> Result<Verified<LightBlock>, Error> {
        let mut trpc_client = self.tendermint_rpc_client();
        let chain_config = self.config.clone();
        let chain_status = self.query_tendermint_status().await?;

        verify_block_header_and_fetch_light_block(
            &mut trpc_client,
            &chain_config,
            client_state,
            target_height,
            &chain_status.node_info.id,
            chain_status.sync_info.latest_block_time,
        )
    }

    pub async fn query_trusted_height(
        &self,
        target_height: Height,
        client_id: &ClientId,
        client_state: ClientStateType,
    ) -> Result<Height, Error> {
        let client_latest_height = match client_state {
            ClientStateType::Tendermint(cs) => cs.latest_height,
            ClientStateType::Aggrelite(cs) => cs.latest_height,
        };
        // let client_latest_height = client_state.latest_height;

        if client_latest_height < target_height {
            // If the latest height of the client is already lower than the
            // target height, we can simply use it.
            Ok(client_latest_height)
        } else {
            // Potential optimization: cache the list of consensus heights
            // so that subsequent fetches can be fast.
            let cs_heights = self.query_consensus_state_heights(client_id).await?;

            // Iterate through the available consesnsus heights and find one
            // that is lower than the target height.
            cs_heights
                .into_iter()
                .find(|h| h < &target_height)
                .ok_or_else(Error::missing_smaller_trusted_height)
        }
    }

    pub async fn query_packets_merkle_proof_infos(
        &self,
        packets: Vec<Packet>,
        height: &Height,
    ) -> Result<HashMap<Packet, MerkleProofInfo>, Error> {
        let mut packets_proofs_map = HashMap::new();

        // build all packets' MerkleProofInfo
        for p in &packets {
            let r = self
                .query_packet_commitment(
                    &p.source_port,
                    &p.source_channel,
                    &p.sequence,
                    QueryHeight::Specific(height.clone()),
                    true,
                )
                .await;

            // println!("MerkleProof:{:?}", r);

            match r {
                Ok((_, Some(packet_proof))) => {
                    let full_path = packet_proof
                        .proofs
                        .clone()
                        .iter()
                        .map(|cp| match &cp.proof {
                            Some(Proof::Exist(ep)) => {
                                // println!("%%%%%%%%%%%%%%%%%%%%%%%%%%%%%%%");
                                // println!("key:{:?}-value:{:?}", ep.key, ep.value);
                                // let leaf_hash = calculate_leaf_hash(ep.leaf.clone().unwrap(), ep.key.clone(), ep.value.clone()).unwrap();
                                // let mut step_hash = leaf_hash;
                                // for i in ep.path.iter() {
                                //     let next_hash = calculate_next_step_hash(i, step_hash.clone()).unwrap();
                                //     println!("next_hash:{:?}", next_hash);
                                //     step_hash = next_hash;
                                // }

                                // println!("path:{:?}", ep.path.clone());
                                // println!("%%%%%%%%%%%%%%%%%%%%%%%%%%%%%%%");
                                ep.path.clone()
                            }
                            _ => vec![],
                        })
                        .flatten()
                        .collect_vec();

                    if full_path.len() == 0 {
                        continue;
                    }

                    let mut inner_key_value = HashMap::new();

                    // println!("~~~~~~~~~~~~~~~~~~~~~~~~~~~~~~~~~~~~~~~~");
                    for i in 0..(packet_proof.proofs.len() - 1) {
                        let index: i64 = match &packet_proof.proofs[i].proof {
                            Some(Proof::Exist(ep)) => (ep.path.len() + 1) as i64,
                            _ => -1,
                        };

                        if index < 0 {
                            continue;
                        }

                        // println!("inner leaf index: {}", index);

                        let (leaf_op, inner_leaf_key, inner_leaf_value) =
                            match &packet_proof.proofs[i + 1].proof {
                                Some(Proof::Exist(ep)) => {
                                    (ep.leaf.clone(), ep.key.clone(), ep.value.clone())
                                }
                                _ => (None, vec![], vec![]),
                            };

                        let leaf_op = if let Some(leaf) = leaf_op {
                            leaf
                        } else {
                            LeafOp::default()
                        };

                        inner_key_value
                            .insert(index as u64, (leaf_op, inner_leaf_key, inner_leaf_value));
                    }

                    // println!("~~~~~~~~~~~~~~~~~~~~~~~~~~~~~~~~~~~~~~~~");

                    let mut merkle_proof_info = MerkleProofInfo {
                        leaf_key: vec![],
                        leaf_value: vec![],
                        leaf_op: LeafOp::default(),
                        full_path,
                        inner_key_value,
                    };

                    if let Some(Proof::Exist(ep)) = &packet_proof.proofs[0].proof {
                        merkle_proof_info.leaf_key = ep.key.clone();
                        merkle_proof_info.leaf_value = ep.value.clone();

                        if let Some(leaf) = &ep.leaf {
                            merkle_proof_info.leaf_op = leaf.clone()
                        } else {
                            continue;
                        }
                    }

                    _ = packets_proofs_map.insert(p.clone(), merkle_proof_info);
                }
                _ => continue,
            };
        }

        Ok(packets_proofs_map)
    }

    pub async fn build_aggregate_packet(
        &self,
        packets: Vec<Packet>,
        target_signer: Signer,
        height: Height,
    ) -> Result<(AggregatePacket, usize), Error> {
        let packets_proofs_map = self
            .query_packets_merkle_proof_infos(packets.clone(), &height)
            .await?;

        println!("packets_proofs: {:?}", packets_proofs_map);

        let mut temp_aggregate_proof: HashMap<u64, HashMap<String, (InnerOp, Vec<u8>, Vec<u8>)>> =
            HashMap::new();

        let mut valid_packets = vec![];
        let mut packets_leaf_number = vec![];
        let mut leafops = vec![];
        // generate temporary aggregate proof
        // For AggregateProof, the path closer to the Merkle root has a smaller level number.
        // In other words, the height of the Merkle path node determines its number in AggregateProof.
        // We need the same Merkle path for different cross-chain transactions to construct AggregateProof.
        for (packet, proof) in packets_proofs_map {
            let path_len = proof.full_path.len();
            let leaf_hash_result =
                calculate_leaf_hash(proof.leaf_op.clone(), proof.leaf_key, proof.leaf_value);

            leafops.push(proof.leaf_op.clone());

            if let Ok(leaf_hash) = leaf_hash_result {
                let leaf_number = (path_len - 1) as u64;
                let first_inner_op = proof.full_path[0].clone();
                let inner_op_str = inner_op_to_base64_string(&first_inner_op);

                // Check that the level number exists
                // Record information about the level at which the leaf node is located
                if let Some(proof_meta_map) = temp_aggregate_proof.get_mut(&leaf_number) {
                    // A Merkle verification node that determines whether the leaf is another node
                    let mut delete_flag = false;
                    for (_, (inner_op, _, _)) in proof_meta_map.into_iter() {
                        let inner_op_clone = inner_op.clone();
                        if check_inner_op_is_contain_bytes(inner_op_clone, leaf_hash.clone()) {
                            delete_flag = true;
                            break;
                        }
                    }

                    if !delete_flag {
                        proof_meta_map.insert(
                            inner_op_str.clone(),
                            (first_inner_op.clone(), leaf_hash.clone(), vec![]),
                        );
                    }

                    // proof_meta_map
                    //     .insert(inner_op_str, (first_inner_op.clone(), leaf_hash.clone()));
                } else {
                    let mut new_proof_meta_map = HashMap::new();
                    new_proof_meta_map.insert(
                        inner_op_str,
                        (first_inner_op.clone(), leaf_hash.clone(), vec![]),
                    );
                    temp_aggregate_proof.insert(leaf_number, new_proof_meta_map);
                }

                let mut step_hash = leaf_hash.clone();
                let mut pre_inner_op = first_inner_op.clone();
                // The relevant information of all Merkle path nodes is calculated and recorded
                // println!("^^^^^^^^^^^^^^^^^^^^^^^^^^^^");
                for i in 1..path_len {
                    let number = (path_len - i - 1) as u64;

                    let inner_op = proof.full_path[i].clone();
                    let inner_op_str = inner_op_to_base64_string(&inner_op);

                    step_hash = if let Some((leaf_op, key, value)) =
                        proof.inner_key_value.get(&(i as u64))
                    {
                        println!("~~~~~~~~~~~~~~~~~~~~~~~~~~~~~~~~~~");
                        println!("calculate inner leaf: {}", i);
                        println!("value: {:?}", value);
                        println!("~~~~~~~~~~~~~~~~~~~~~~~~~~~~~~~~~~");
                        let h_result =
                            calculate_leaf_hash(leaf_op.clone(), key.clone(), value.clone());
                        let h = if let Ok(h) = h_result {
                            // add real hash
                            if let Some(proof_meta_map) =
                                temp_aggregate_proof.get_mut(&(number + 1))
                            {
                                let k = inner_op_to_base64_string(&pre_inner_op);
                                proof_meta_map.insert(
                                    k,
                                    (pre_inner_op.clone(), step_hash.clone(), h.clone()),
                                );
                            };

                            h
                        } else {
                            break;
                        };

                        h
                    } else {
                        step_hash
                    };

                    // println!("inner_op:{:?}---step_hash:{:?}", &pre_inner_op, step_hash);
                    let next_step_hash_result =
                        calculate_next_step_hash(&pre_inner_op, step_hash.clone());

                    // println!("next_step: {:?}", next_step_hash_result);

                    // Check that the level number exists
                    if let Some(proof_meta_map) = temp_aggregate_proof.get_mut(&number) {
                        if proof_meta_map.contains_key(&inner_op_str) {
                            break;
                        }

                        // step_hash = if let Some((leaf_op, key, value)) =
                        //     proof.inner_key_value.get(&(i as u64))
                        // {
                        //     println!("~~~~~~~~~~~~~~~~~~~~~~~~~~~~~~~~~~");
                        //     println!("calculate inner leaf: {}", i);
                        //     println!("~~~~~~~~~~~~~~~~~~~~~~~~~~~~~~~~~~");
                        //     let h_result =
                        //         calculate_leaf_hash(leaf_op.clone(), key.clone(), value.clone());
                        //     if let Ok(h) = h_result {
                        //         h
                        //     } else {
                        //         break;
                        //     }
                        // } else {
                        //     step_hash
                        // };

                        // let next_step_hash_result =
                        //     calculate_next_step_hash(&pre_inner_op, step_hash.clone());

                        if let Ok(next_step_hash) = next_step_hash_result {
                            // A Merkle verification node that determines whether the leaf is another node
                            let mut delete_flag = false;
                            for (_, (inner_op, _, _)) in proof_meta_map.into_iter() {
                                let inner_op_clone = inner_op.clone();
                                if check_inner_op_is_contain_bytes(
                                    inner_op_clone,
                                    next_step_hash.clone(),
                                ) {
                                    delete_flag = true;
                                    break;
                                }
                            }

                            if !delete_flag {
                                proof_meta_map.insert(
                                    inner_op_str,
                                    (inner_op.clone(), next_step_hash.clone(), vec![]),
                                );
                                step_hash = next_step_hash;
                            } else {
                                break;
                            }

                            // proof_meta_map
                            //     .insert(inner_op_str, (inner_op.clone(), next_step_hash.clone()));
                            // step_hash = next_step_hash
                        }
                    } else {
                        // let next_step_hash_result =
                        //     calculate_next_step_hash(&pre_inner_op, step_hash.clone());
                        if let Ok(next_step_hash) = next_step_hash_result {
                            let mut new_proof_meta_map = HashMap::new();
                            new_proof_meta_map.insert(
                                inner_op_str,
                                (inner_op.clone(), next_step_hash.clone(), vec![]),
                            );
                            temp_aggregate_proof.insert(number, new_proof_meta_map);

                            step_hash = next_step_hash;
                        }
                    }

                    // step_hash = next_step_hash;
                    pre_inner_op = inner_op;
                }

                valid_packets.push(packet.clone());
                packets_leaf_number.push(leaf_number);
            }
        }

        let number_len = temp_aggregate_proof.len();
        let mut proof = vec![SubProof::default(); number_len];

        // println!("(((((((((((((((((((((((((((");
        for (number, proof_meta_map) in temp_aggregate_proof {
            let proof_meta_list = proof_meta_map
                .iter()
                .map(|(_, (inner_op, hash_value, real_hash))| ProofMeta {
                    hash_value: hash_value.clone(),
                    path_inner_op: inner_op.clone(),
                    real_value: real_hash.clone(),
                })
                .collect_vec();

            let sp = SubProof {
                number: number.clone(),
                proof_meta_list,
            };

            // println!("number:{}", number);

            proof[number_len - (number as usize + 1)] = sp;
        }

        // println!(")))))))))))))))))))))))))))");

        let arrgegate_packet = AggregatePacket {
            packets,
            packets_leaf_number,
            proof,
            signer: target_signer,
            height,
            leafops,
        };

        let hash_count = count_number_of_hash_computations_aggre(&arrgegate_packet);

        Ok((arrgegate_packet, hash_count))
    }

    // Built from the generating end of an event
    pub async fn build_recv_packet(
        &self,
        packet: &Packet,
        target_signer: Signer,
        height: Height,
    ) -> Result<Vec<Any>, Error> {
        let (_, proof) = self
            .query_packet_commitment(
                &packet.source_port,
                &packet.source_channel,
                &packet.sequence,
                QueryHeight::Specific(height),
                true,
            )
            .await?;

        let packet_proof = proof.ok_or_else(|| Error::empty_response_proof())?;
        let hash_count = count_number_of_hash_computations(&packet_proof) + 1;
        println!("<<<<<<<<<<<<<<<<<<<<<<<<<<<<<<<<<<<<<<<<<<<<<<<<<<");
        println!("MerkleProof: {:?}", packet_proof);
        println!("Number of on-chain hash computations: {:?}", hash_count);

        let proofs = Proofs::new(
            CommitmentProofBytes::try_from(packet_proof).map_err(Error::commitment_error)?,
            None,
            None,
            None,
            None,
            height.increment(),
        )
        .map_err(Error::proof_error)?;

        let recv_packet = RecvPacket::new(packet.clone(), proofs, target_signer);

        println!("Recv_Packet_Size: {}", std::mem::size_of_val(&recv_packet));
        Ok(vec![recv_packet.to_any()])
    }

    // Built from the generating end of an event
    pub async fn build_ack_packet(
        &self,
        write_ack: &WriteAcknowledgement,
        height: &Height,
        target_signer: Signer,
    ) -> Result<Vec<Any>, Error> {
        let (_, proof) = self
            .query_packet_acknowledgement(
                write_ack.dst_port_id(),
                write_ack.dst_channel_id(),
                write_ack.sequence(),
                QueryHeight::Specific(height.clone()),
                true,
            )
            .await?;

        let packet_proof = proof.ok_or_else(|| Error::empty_response_proof())?;

        let proofs = Proofs::new(
            CommitmentProofBytes::try_from(packet_proof).map_err(Error::commitment_error)?,
            None,
            None,
            None,
            None,
            height.increment(),
        )
        .map_err(Error::proof_error)?;

        let ack_packet = MsgAcknowledgement::new(
            write_ack.packet.clone(),
            write_ack.ack.clone().into(),
            proofs,
            target_signer,
        );

        Ok(vec![ack_packet.to_any()])
    }

    pub async fn build_connection_proofs_and_client_state(
        &self,
        message_type: ConnectionMsgType,
        connection_id: &ConnectionId,
        client_id: &ClientId,
        height: Height,
    ) -> Result<(Option<ClientStateType>, Proofs), Error> {
        let (connection_end, maybe_connection_proof) = self
            .query_connection(connection_id, QueryHeight::Specific(height), true)
            .await?;

        let Some(connection_proof) = maybe_connection_proof else {
            return Err(Error::empty_response_proof());
        };

        // Check that the connection state is compatible with the message
        match message_type {
            ConnectionMsgType::OpenTry => {
                if !connection_end.state_matches(&State::Init)
                    && !connection_end.state_matches(&State::TryOpen)
                {
                    return Err(Error::bad_connection_state());
                }
            }
            ConnectionMsgType::OpenAck => {
                if !connection_end.state_matches(&State::TryOpen)
                    && !connection_end.state_matches(&State::Open)
                {
                    return Err(Error::bad_connection_state());
                }
            }
            ConnectionMsgType::OpenConfirm => {
                if !connection_end.state_matches(&State::Open) {
                    return Err(Error::bad_connection_state());
                }
            }
        }

        let mut client_state_option = None;
        let mut client_proof_option = None;
        let mut consensus_proof_option = None;

        match message_type {
            ConnectionMsgType::OpenTry | ConnectionMsgType::OpenAck => {
                let (client_state, maybe_client_state_proof) = self
                    .query_client_state(client_id, QueryHeight::Specific(height), true)
                    .await?;

                let Some(client_state_proof) = maybe_client_state_proof else {
                    return Err(Error::empty_response_proof());
                };

                client_proof_option = Some(
                    CommitmentProofBytes::try_from(client_state_proof)
                        .map_err(Error::commitment_error)?,
                );

                let client_latest_height = match client_state.clone() {
                    ClientStateType::Tendermint(cs) => cs.latest_height,
                    ClientStateType::Aggrelite(cs) => cs.latest_height,
                };

                let consensus_state_proof = {
                    let (_, maybe_consensus_state_proof) = self
                        .query_client_consensus_state(
                            client_id,
                            client_latest_height,
                            QueryHeight::Specific(height),
                            true,
                        )
                        .await?;

                    let Some(consensus_state_proof) = maybe_consensus_state_proof else {
                        return Err(Error::empty_response_proof());
                    };

                    consensus_state_proof
                };

                consensus_proof_option = Option::from(
                    ConsensusProof::new(
                        CommitmentProofBytes::try_from(consensus_state_proof)
                            .map_err(Error::commitment_error)?,
                        client_latest_height,
                    )
                    .map_err(Error::proof_error)?,
                );

                client_state_option = Some(client_state);
            }
            _ => {}
        }

        Ok((
            client_state_option,
            Proofs::new(
                CommitmentProofBytes::try_from(connection_proof)
                    .map_err(Error::commitment_error)?,
                client_proof_option,
                consensus_proof_option,
                None, // TODO: Retrieve host consensus proof when available
                None,
                height.increment(),
            )
            .map_err(Error::proof_error)?,
        ))
    }

    pub async fn build_channel_proofs(
        &self,
        port_id: &PortId,
        channel_id: &ChannelId,
        height: Height,
    ) -> Result<Proofs, Error> {
        let (_, mp) = self
            .query_channel(channel_id, port_id, QueryHeight::Specific(height), true)
            .await?;

        if let Some(channel_proof) = mp {
            let channel_proof_bytes =
                CommitmentProofBytes::try_from(channel_proof).map_err(Error::commitment_error)?;

            Proofs::new(
                channel_proof_bytes,
                None,
                None,
                None,
                None,
                height.increment(),
            )
            .map_err(Error::proof_error)
        } else {
            return Err(Error::empty_response_proof());
        }
    }

    pub async fn adjust_headers(
        &self,
        trusted_height: Height,
        target: LightBlock,
        supporting: Vec<LightBlock>,
        client_type_prefix: &str,
    ) -> Result<AdjustHeadersType, Error> {
        let mut trpc_client = self.tendermint_rpc_client();
        let chain_config = self.config.clone();
        let chain_status = self.query_tendermint_status().await?;

        let prodio =
            build_light_client_io(&mut trpc_client, &chain_config, &chain_status.node_info.id);

        // Get the light block at trusted_height + 1 from chain.
        let trusted_validator_set =
            fetch_light_block(&prodio, trusted_height.increment())?.validators;

        // let mut supporting_tm_headers = Vec::with_capacity(supporting.len());
        // let mut supporting_ag_headers = Vec::with_capacity(supporting.len());

        let mut current_trusted_height = trusted_height;
        let mut current_trusted_validators = trusted_validator_set.clone();

        let adjust_headers = if client_type_prefix == TENDERMINT_CLIENT_PREFIX {
            let mut supporting_headers = Vec::with_capacity(supporting.len());

            for support in supporting {
                let header = ics07_tendermint::header::Header {
                    signed_header: support.signed_header.clone(),
                    validator_set: support.validators,
                    trusted_height: current_trusted_height,
                    trusted_validator_set: current_trusted_validators,
                };

                // This header is now considered to be the currently trusted header
                current_trusted_height = header.height();

                // Therefore we can now trust the next validator set, see NOTE above.
                current_trusted_validators =
                    fetch_light_block(&prodio, header.height().increment())?.validators;

                supporting_headers.push(header);
            }

            // a) Set the trusted height of the target header to the height of the previous
            // supporting header if any, or to the initial trusting height otherwise.
            //
            // b) Set the trusted validators of the target header to the validators of the successor to
            // the last supporting header if any, or to the initial trusted validators otherwise.
            let (latest_trusted_height, latest_trusted_validator_set) = match supporting_headers
                .last()
            {
                Some(prev_header) => {
                    let prev_succ = fetch_light_block(&prodio, prev_header.height().increment())?;
                    (prev_header.height(), prev_succ.validators)
                }
                None => (trusted_height, trusted_validator_set),
            };

            let target_header = ics07_tendermint::header::Header {
                signed_header: target.signed_header,
                validator_set: target.validators,
                trusted_height: latest_trusted_height,
                trusted_validator_set: latest_trusted_validator_set,
            };

            let adjust_headers = AdjustHeadersType::Tendermint(TendermintAdjustHeaders {
                target_header,
                supporting_headers,
            });

            Ok(adjust_headers)
        } else {
            let mut supporting_headers = Vec::with_capacity(supporting.len());

            for support in supporting {
                let header = aggrelite::header::Header {
                    signed_header: support.signed_header.clone(),
                    validator_set: support.validators,
                    trusted_height: current_trusted_height,
                    trusted_validator_set: current_trusted_validators,
                };

                // This header is now considered to be the currently trusted header
                current_trusted_height = header.height();

                // Therefore we can now trust the next validator set, see NOTE above.
                current_trusted_validators =
                    fetch_light_block(&prodio, header.height().increment())?.validators;

                supporting_headers.push(header);
            }

            // a) Set the trusted height of the target header to the height of the previous
            // supporting header if any, or to the initial trusting height otherwise.
            //
            // b) Set the trusted validators of the target header to the validators of the successor to
            // the last supporting header if any, or to the initial trusted validators otherwise.
            let (latest_trusted_height, latest_trusted_validator_set) = match supporting_headers
                .last()
            {
                Some(prev_header) => {
                    let prev_succ = fetch_light_block(&prodio, prev_header.height().increment())?;
                    (prev_header.height(), prev_succ.validators)
                }
                None => (trusted_height, trusted_validator_set),
            };

            let target_header = aggrelite::header::Header {
                signed_header: target.signed_header,
                validator_set: target.validators,
                trusted_height: latest_trusted_height,
                trusted_validator_set: latest_trusted_validator_set,
            };

            let adjust_headers = AdjustHeadersType::Aggrelite(AggreliteAdjustHeaders {
                target_header,
                supporting_headers,
            });

            Ok(adjust_headers)
        };

        adjust_headers

        // if client_type_prefix == TENDERMINT_CLIENT_PREFIX {
        //     let target_header = ics07_tendermint::header::Header {
        //         signed_header: target.signed_header,
        //         validator_set: target.validators,
        //         trusted_height: latest_trusted_height,
        //         trusted_validator_set: latest_trusted_validator_set,
        //     };
        //     return Ok((HeaderType::TendermintHeader(target_header), supporting_headers));
        // }

        //     let target_header = aggrelite::header::Header {
        //         signed_header: target.signed_header,
        //         validator_set: target.validators,
        //         trusted_height: latest_trusted_height,
        //         trusted_validator_set: latest_trusted_validator_set,
        //     };

        // // let target_header = Header {
        // //     signed_header: target.signed_header,
        // //     validator_set: target.validators,
        // //     trusted_height: latest_trusted_height,
        // //     trusted_validator_set: latest_trusted_validator_set,
        // // };

        // Ok((HeaderType::AggreliteHeader(target_header), supporting_headers))
    }

    pub async fn validate_client_state(
        &self,
        client_id: &ClientId,
        client_state: ClientStateType,
    ) -> Option<Error> {
        let mut trpc_client = self.tendermint_rpc_client();
        validate_client_state(&mut trpc_client, client_id.clone(), client_state).await
    }

    pub async fn build_update_client_own(
        &self,
        client_id: &ClientId,
        target_height: Height,
    ) -> Result<Vec<Any>, Error> {
        trace!("build_update_client_own");
        // query consensus state on source chain
        let client_consensus_state_on_source = self
            .query_client_consensus_state(&client_id, target_height, QueryHeight::Latest, false)
            .await;

        if let Ok(_) = client_consensus_state_on_source {
            debug!("consensus state already exists at height {target_height}, skipping update");
            return Ok(vec![]);
        }

        let target_chain_latest_height = || self.query_latest_height();

        while target_chain_latest_height().await? < target_height {
            thread::sleep(Duration::from_millis(100));
        }

        // validate client state
        let (client_state, _) = self
            .query_client_state(&client_id, QueryHeight::Latest, true)
            .await?;
        let client_state_validate = self
            .validate_client_state(&client_id, client_state.clone())
            .await;

        if let Some(e) = client_state_validate {
            return Err(e);
        }

        // Obtain the required block based on the target block height and client_state
        let verified_blocks = self
            .query_light_blocks(client_state.clone(), target_height)
            .await?;

        let trusted_height = self
            .query_trusted_height(target_height, &client_id, client_state)
            .await?;

        let (target_header, support_headers) = if client_id.check_type(TENDERMINT_CLIENT_PREFIX) {
            self.adjust_headers(
                trusted_height,
                verified_blocks.target,
                verified_blocks.supporting,
                TENDERMINT_CLIENT_PREFIX,
            )
            .await
            .map(|adjust_headers| match adjust_headers {
                AdjustHeadersType::Tendermint(headers) => {
                    let header = AnyHeader::from(headers.target_header);
                    let support: Vec<AnyHeader> = headers
                        .supporting_headers
                        .into_iter()
                        .map(|h| AnyHeader::from(h))
                        .collect();
                    (header, support)
                }
                AdjustHeadersType::Aggrelite(headers) => {
                    let header = AnyHeader::from(headers.target_header);
                    let support: Vec<AnyHeader> = headers
                        .supporting_headers
                        .into_iter()
                        .map(|h| AnyHeader::from(h))
                        .collect();
                    (header, support)
                }
            })?
        } else {
            self.adjust_headers(
                trusted_height,
                verified_blocks.target,
                verified_blocks.supporting,
                AGGRELITE_CLIENT_PREFIX,
            )
            .await
            .map(|adjust_headers| match adjust_headers {
                AdjustHeadersType::Tendermint(headers) => {
                    let header = AnyHeader::from(headers.target_header);
                    let support: Vec<AnyHeader> = headers
                        .supporting_headers
                        .into_iter()
                        .map(|h| AnyHeader::from(h))
                        .collect();
                    (header, support)
                }
                AdjustHeadersType::Aggrelite(headers) => {
                    let header = AnyHeader::from(headers.target_header);
                    let support: Vec<AnyHeader> = headers
                        .supporting_headers
                        .into_iter()
                        .map(|h| AnyHeader::from(h))
                        .collect();
                    (header, support)
                }
            })?
        };

        let signer = self.account().get_signer()?;

        let mut msgs = vec![];
        for header in support_headers {
            msgs.push(MsgUpdateClient {
                header: header.into(),
                client_id: client_id.clone(),
                signer: signer.clone(),
            });
        }

        msgs.push(MsgUpdateClient {
            header: target_header.into(),
            signer,
            client_id: client_id.clone(),
        });

        let encoded_messages = msgs.into_iter().map(Msg::to_any).collect::<Vec<Any>>();

        return Ok(encoded_messages);
    }
}

fn generate_aggregate_packet(
    packets: Vec<Packet>,
    packets_proofs_map: HashMap<Packet, MerkleProofInfo>,
    height: Height,
) -> Result<AggregatePacket, Error> {
    let mut temp_aggregate_proof: HashMap<u64, HashMap<String, (InnerOp, Vec<u8>, Vec<u8>)>> =
        HashMap::new();

    let mut valid_packets = vec![];
    let mut packets_leaf_number = vec![];
    let mut leafops = vec![];
    // generate temporary aggregate proof
    // For AggregateProof, the path closer to the Merkle root has a smaller level number.
    // In other words, the height of the Merkle path node determines its number in AggregateProof.
    // We need the same Merkle path for different cross-chain transactions to construct AggregateProof.
    for (packet, proof) in packets_proofs_map {
        let path_len = proof.full_path.len();
        let leaf_hash_result =
            calculate_leaf_hash(proof.leaf_op.clone(), proof.leaf_key, proof.leaf_value);

        leafops.push(proof.leaf_op.clone());

        if let Ok(leaf_hash) = leaf_hash_result {
            let leaf_number = (path_len - 1) as u64;
            let first_inner_op = proof.full_path[0].clone();
            let inner_op_str = inner_op_to_base64_string(&first_inner_op);

            println!("inner_op_str: {}", inner_op_str);

            // Check that the level number exists
            // Record information about the level at which the leaf node is located
            if let Some(proof_meta_map) = temp_aggregate_proof.get_mut(&leaf_number) {
                proof_meta_map.insert(
                    inner_op_str,
                    (first_inner_op.clone(), leaf_hash.clone(), vec![]),
                );
            } else {
                let mut new_proof_meta_map = HashMap::new();
                new_proof_meta_map.insert(
                    inner_op_str,
                    (first_inner_op.clone(), leaf_hash.clone(), vec![]),
                );
                temp_aggregate_proof.insert(leaf_number, new_proof_meta_map);
            }

            let mut step_hash = leaf_hash.clone();
            let mut pre_inner_op = first_inner_op.clone();
            // The relevant information of all Merkle path nodes is calculated and recorded
            for i in 1..path_len {
                let number = (path_len - i - 1) as u64;

                let inner_op = proof.full_path[i].clone();
                let inner_op_str = inner_op_to_base64_string(&inner_op);

                let next_step_hash_result =
                    calculate_next_step_hash(&pre_inner_op, step_hash.clone());
                println!("inner_op_str: {:?}", inner_op_str);
                // Check that the level number exists
                if let Some(proof_meta_map) = temp_aggregate_proof.get_mut(&number) {
                    if proof_meta_map.contains_key(&inner_op_str) {
                        break;
                    }

                    println!("{}:new inner op", number);
                    if let Ok(next_step_hash) = next_step_hash_result {
                        proof_meta_map.insert(
                            inner_op_str,
                            (inner_op.clone(), next_step_hash.clone(), vec![]),
                        );
                        step_hash = next_step_hash
                    }
                } else {
                    println!("new number");
                    let mut new_proof_meta_map = HashMap::new();
                    new_proof_meta_map
                        .insert(inner_op_str, (inner_op.clone(), step_hash.clone(), vec![]));
                    temp_aggregate_proof.insert(number, new_proof_meta_map);
                }

                pre_inner_op = inner_op;
            }

            valid_packets.push(packet.clone());
            packets_leaf_number.push(leaf_number);
        }
    }

    let number_len = temp_aggregate_proof.len();
    let mut proof = vec![SubProof::default(); number_len];
    for (number, proof_meta_map) in temp_aggregate_proof {
        let proof_meta_list = proof_meta_map
            .iter()
            .map(|(_, (inner_op, hash_value, real_hash))| ProofMeta {
                hash_value: hash_value.clone(),
                path_inner_op: inner_op.clone(),
                real_value: real_hash.clone(),
            })
            .collect_vec();

        let sp = SubProof {
            number: number.clone(),
            proof_meta_list,
        };

        proof[number_len - (number as usize) - 1] = sp;
    }
    // let proof = temp_aggregate_proof
    //     .iter()
    //     .map(|(number, proof_meta_map)| {
    //         let proof_meta_list = proof_meta_map
    //             .iter()
    //             .map(|(_, (inner_op, hash_value))| ProofMeta {
    //                 hash_value: hash_value.clone(),
    //                 path_inner_op: inner_op.clone(),
    //             })
    //             .collect_vec();

    //         SubProof {
    //             number: number.clone(),
    //             proof_meta_list,
    //         }
    //     })
    //     .collect_vec();

    let arrgegate_packet = AggregatePacket {
        packets,
        packets_leaf_number,
        proof,
        signer: Signer::from_str("wjt").unwrap(),
        height,
        leafops,
    };

    Ok(arrgegate_packet)
}

pub fn count_number_of_hash_computations(proof: &MerkleProof) -> usize {
    proof
        .proofs
        .iter()
        .map(|p| match p.proof.clone() {
            Some(Proof::Exist(ep)) => ep.path.len(),
            _ => 0,
        })
        .collect_vec()
        .iter()
        .sum()
}

pub fn count_number_of_hash_computations_aggre(a_packet: &AggregatePacket) -> usize {
    let packets_len = a_packet.packets.len();
    let pm_count: usize = a_packet
        .proof
        .iter()
        .map(|sp| sp.proof_meta_list.len())
        .collect_vec()
        .iter()
        .sum();

    packets_len + pm_count
}

#[cfg(test)]
pub mod chain_tests {
    use std::{collections::HashMap, str::FromStr};

    use ics23::{InnerOp, LeafOp};
    use log::info;
    use types::{
        ibc_core::{
            ics02_client::height::Height,
            ics04_channel::{
                aggregate_packet::{AggregatePacket, ProofMeta, SubProof},
                packet::{Packet, Sequence},
                timeout::TimeoutHeight,
            },
            ics24_host::identifier::{ChannelId, ClientId, ConnectionId, PortId},
        },
        light_clients::client_type::ClientType,
        message::Msg,
        timestamp::Timestamp,
    };

    use crate::{
        common::QueryHeight,
        merkle_proof::{MerkleProofInfo, HASHOP_NO_HASH, HASHOP_SHA256, LENGTHOP_VAR_PROTO},
    };

    use super::{generate_aggregate_packet, CosmosChain};

    fn init() {
        let _ = env_logger::builder().is_test(true).try_init();
    }

    #[test]
    pub fn create_aggrelite_client_works() {
        init();
        let a_file_path =
            "/Users/wangert/rust_projects/TxAggregator/cosmos_chain/src/config/mosaic_xc_chain_a.toml";
        let b_file_path =
            "C:/Users/admin/Documents/GitHub/TxAggregator/cosmos_chain/src/config/chain_b_config.toml";

        let cosmos_chain_a = CosmosChain::new(a_file_path);
        let cosmos_chain_b = CosmosChain::new(b_file_path);

        let rt = tokio::runtime::Runtime::new().unwrap();
        // let rt_a = cosmos_chain_a.rt.clone();
        // let rt_b = cosmos_chain_b.rt.clone();
        let client_settings = cosmos_chain_a.client_settings(&cosmos_chain_b.config);
        let client_state = rt
            .block_on(cosmos_chain_b.build_aggrelite_client_state(&client_settings))
            .expect("build client state error!");
        let consensus_state = rt
            .block_on(cosmos_chain_b.build_aggrelite_consensus_state(&client_state))
            .expect("build consensus state error!");
        let msgs = rt
            .block_on(
                cosmos_chain_a.build_aggrelite_create_client_msg(client_state, consensus_state),
            )
            .expect("build create client msg error!");

        let result = rt.block_on(cosmos_chain_a.send_messages_and_wait_commit(msgs));

        match result {
            Ok(events) => println!("Event: {:?}", events),
            Err(e) => panic!("{}", e),
        }
    }

    #[test]
    pub fn create_client_works() {
        init();
        let a_file_path =
            "/Users/wangert/rust_projects/TxAggregator/cosmos_chain/src/config/mosaic_four_vals.toml";
        let b_file_path =
            "/Users/wangert/rust_projects/TxAggregator/cosmos_chain/src/config/mosaic_four_vals.toml";

        let cosmos_chain_a = CosmosChain::new(a_file_path);
        let cosmos_chain_b = CosmosChain::new(b_file_path);

        let rt = tokio::runtime::Runtime::new().unwrap();
        // let rt_a = cosmos_chain_a.rt.clone();
        // let rt_b = cosmos_chain_b.rt.clone();
        let client_settings = cosmos_chain_a.client_settings(&cosmos_chain_b.config);
        let client_state = rt
            .block_on(cosmos_chain_b.build_client_state(&client_settings, ClientType::Aggrelite))
            .expect("build client state error!");
        let consensus_state = rt
            .block_on(cosmos_chain_b.build_consensus_state(client_state.clone()))
            .expect("build consensus state error!");
        let msgs = rt
            .block_on(cosmos_chain_a.build_create_client_msg(client_state, consensus_state))
            .expect("build create client msg error!");

        let result = rt.block_on(cosmos_chain_a.send_messages_and_wait_commit(msgs));

        match result {
            Ok(events) => println!("Event: {:?}", events),
            Err(e) => panic!("{}", e),
        }
    }

    #[actix_rt::test]
    pub async fn grpc_connect_works() {
        init();
        let file_path =
            "/Users/wangert/rust_projects/TxAggregator/cosmos_chain/src/config/chain_config.toml";
        let mut cosmos_chain = CosmosChain::new(file_path);
    }

    #[actix_rt::test]
    pub async fn query_staking_params_works() {
        init();
        let file_path =
            "/Users/wangert/rust_projects/TxAggregator/cosmos_chain/src/config/chain_config.toml";
        let mut cosmos_chain = CosmosChain::new(file_path);

        let rt = tokio::runtime::Runtime::new().unwrap();

        // let rt = cosmos_chain.rt.clone();
        let staking_params = rt
            .block_on(cosmos_chain.query_staking_params())
            .expect("query_staking_params error!");

        println!("staking params: {:?}", staking_params);
    }

    #[test]
    pub fn query_client_state_works() {
        init();
        let file_path =
            "/Users/wangert/rust_projects/TxAggregator/cosmos_chain/src/config/chain_a_config.toml";
        let cosmos_chain = CosmosChain::new(file_path);

        let rt = tokio::runtime::Runtime::new().unwrap();

        // let rt = cosmos_chain.rt.clone();
        let client_id = ClientId::from_str("07-tendermint-7").expect("client id error!");
        let client_state_result =
            rt.block_on(cosmos_chain.query_client_state(&client_id, QueryHeight::Latest, true));

        match client_state_result {
            Ok((client_state, _)) => println!("client_state: {:?}", client_state),
            Err(e) => panic!("{}", e),
        }
    }

    #[test]
    pub fn update_client_works() {
        init();
        let file_path =
<<<<<<< HEAD
            "C:/Users/admin/Documents/GitHub/TxAggregator/cosmos_chain/src/config/chain_a_config.toml";
=======
            "/Users/wangert/rust_projects/TxAggregator/cosmos_chain/src/config/mosaic_four_vals.toml";
>>>>>>> aac4bb4d
        let cosmos_chain = CosmosChain::new(file_path);

        let rt = tokio::runtime::Runtime::new().unwrap();

        // let rt = cosmos_chain.rt.clone();
        let target_height = rt
            .block_on(cosmos_chain.query_latest_height())
            .expect("query latest height error!");
        let client_id = ClientId::from_str("05-aggrelite-0").expect("client id error!");

        let update_client_msgs = rt
            .block_on(cosmos_chain.build_update_client_own(&client_id, target_height))
            .expect("build update client error!");

        let update_client_result =
            rt.block_on(cosmos_chain.send_messages_and_wait_commit(update_client_msgs));

        match update_client_result {
            Ok(event) => println!("Event: {:?}", event),
            Err(e) => panic!("{}", e),
        }
    }

    #[test]
    pub fn query_connection_works() {
        init();
        let file_path =
            "/Users/wangert/rust_projects/TxAggregator/cosmos_chain/src/config/mosaic_four_vals.toml";
        let cosmos_chain = CosmosChain::new(file_path);

        let rt = tokio::runtime::Runtime::new().unwrap();

        // let rt = cosmos_chain.rt.clone();
        let connection_id = ConnectionId::from_str("connection-1").expect("connection id error!");
        let connection_result =
            rt.block_on(cosmos_chain.query_connection(&connection_id, QueryHeight::Latest, true));

        match connection_result {
            Ok((connnection, _)) => println!("connection: {:?}", connnection),
            Err(e) => panic!("{}", e),
        }
    }

    #[test]
    pub fn query_channel_works() {
        init();
        let file_path =
            "/Users/wangert/rust_projects/TxAggregator/cosmos_chain/src/config/mosaic_four_vals.toml";
        let cosmos_chain = CosmosChain::new(file_path);

        let rt = tokio::runtime::Runtime::new().unwrap();

        // let rt = cosmos_chain.rt.clone();
        let channel_id = ChannelId::from_str("channel-1").expect("channel id error!");
        let port_id = PortId::from_str("blog").unwrap();
        let channel_result = rt.block_on(cosmos_chain.query_channel(
            &channel_id,
            &port_id,
            QueryHeight::Latest,
            true,
        ));

        match channel_result {
            Ok((channel, _)) => println!("channel: {:?}", channel),
            Err(e) => panic!("{}", e),
        }
    }

    #[test]
    pub fn packet_to_leaf_hash_works() {
        let packet = Packet {
            sequence: Sequence::from_str("1").unwrap(),
            source_port: PortId::from_str("blog").unwrap(),
            source_channel: ChannelId::from_str("channel-1").unwrap(),
            destination_port: PortId::from_str("blog").unwrap(),
            destination_channel: ChannelId::from_str("channel-2").unwrap(),
            data: "packet1".as_bytes().to_vec(),
            timeout_height: TimeoutHeight::At(Height::new(2, 3456).unwrap()),
            timeout_timestamp: Timestamp::from_nanoseconds(123456789).unwrap(),
        };

        let hash_result = packet.to_hash_value();
        match hash_result {
            Ok(hash) => println!("{:?}", hash),
            Err(e) => println!("{}", e.to_string()),
        }
    }

    #[test]
    pub fn send_aggregate_packet_works() {
        let file_path =
            "/Users/wangert/rust_projects/TxAggregator/cosmos_chain/src/config/mosaic_xc_chain_a.toml";
        let cosmos_chain = CosmosChain::new(file_path);

        let rt = tokio::runtime::Runtime::new().unwrap();

        let packet_1 = Packet {
            sequence: Sequence::from_str("1").unwrap(),
            source_port: PortId::from_str("blog").unwrap(),
            source_channel: ChannelId::from_str("channel-1").unwrap(),
            destination_port: PortId::from_str("blog").unwrap(),
            destination_channel: ChannelId::from_str("channel-2").unwrap(),
            data: "packet1".as_bytes().to_vec(),
            timeout_height: TimeoutHeight::default(),
            timeout_timestamp: Timestamp::default(),
        };

        let packet_2 = Packet {
            sequence: Sequence::from_str("2").unwrap(),
            source_port: PortId::from_str("blog").unwrap(),
            source_channel: ChannelId::from_str("channel-1").unwrap(),
            destination_port: PortId::from_str("blog").unwrap(),
            destination_channel: ChannelId::from_str("channel-2").unwrap(),
            data: "packet2".as_bytes().to_vec(),
            timeout_height: TimeoutHeight::default(),
            timeout_timestamp: Timestamp::default(),
        };

        let packet_3 = Packet {
            sequence: Sequence::from_str("3").unwrap(),
            source_port: PortId::from_str("blog").unwrap(),
            source_channel: ChannelId::from_str("channel-1").unwrap(),
            destination_port: PortId::from_str("blog").unwrap(),
            destination_channel: ChannelId::from_str("channel-2").unwrap(),
            data: "packet3".as_bytes().to_vec(),
            timeout_height: TimeoutHeight::default(),
            timeout_timestamp: Timestamp::default(),
        };

        let packets = vec![packet_1, packet_2, packet_3];

        let subproof_1 = SubProof {
            number: 1,
            proof_meta_list: vec![ProofMeta {
                hash_value: "test".as_bytes().to_vec(),
                path_inner_op: InnerOp {
                    hash: HASHOP_SHA256,
                    prefix: "1".as_bytes().to_vec(),
                    suffix: "1".as_bytes().to_vec(),
                },
                real_value: "test".as_bytes().to_vec(),
            }],
        };

        let proof = vec![subproof_1];

        let signer = cosmos_chain.account().get_signer().unwrap();

        let packets_leaf_number: Vec<u64> = vec![2, 3, 2];
        let arrgegate_packet = AggregatePacket {
            packets,
            packets_leaf_number,
            proof,
            signer,
            height: Height::new(1, 300).unwrap(),
            leafops: vec![],
        };

        let msgs = vec![arrgegate_packet.to_any()];

        let aggregate_packet_result = rt.block_on(cosmos_chain.send_messages_and_wait_commit(msgs));

        match aggregate_packet_result {
            Ok(event) => println!("Event: {:?}", event),
            Err(e) => panic!("{}", e),
        }
    }
    #[test]
    pub fn generate_aggregate_packet_works() {
        let packet_1 = Packet {
            sequence: Sequence::from_str("1").unwrap(),
            source_port: PortId::from_str("blog").unwrap(),
            source_channel: ChannelId::from_str("channel-1").unwrap(),
            destination_port: PortId::from_str("blog").unwrap(),
            destination_channel: ChannelId::from_str("channel-2").unwrap(),
            data: "packet1".as_bytes().to_vec(),
            timeout_height: TimeoutHeight::default(),
            timeout_timestamp: Timestamp::default(),
        };

        let packet_2 = Packet {
            sequence: Sequence::from_str("2").unwrap(),
            source_port: PortId::from_str("blog").unwrap(),
            source_channel: ChannelId::from_str("channel-1").unwrap(),
            destination_port: PortId::from_str("blog").unwrap(),
            destination_channel: ChannelId::from_str("channel-2").unwrap(),
            data: "packet2".as_bytes().to_vec(),
            timeout_height: TimeoutHeight::default(),
            timeout_timestamp: Timestamp::default(),
        };

        let packet_3 = Packet {
            sequence: Sequence::from_str("3").unwrap(),
            source_port: PortId::from_str("blog").unwrap(),
            source_channel: ChannelId::from_str("channel-1").unwrap(),
            destination_port: PortId::from_str("blog").unwrap(),
            destination_channel: ChannelId::from_str("channel-2").unwrap(),
            data: "packet3".as_bytes().to_vec(),
            timeout_height: TimeoutHeight::default(),
            timeout_timestamp: Timestamp::default(),
        };

        let packets = vec![packet_1, packet_2, packet_3];

        let full_path_1 = vec![
            InnerOp {
                hash: HASHOP_SHA256,
                prefix: "1".as_bytes().to_vec(),
                suffix: "1".as_bytes().to_vec(),
            },
            InnerOp {
                hash: HASHOP_SHA256,
                prefix: "2".as_bytes().to_vec(),
                suffix: "2".as_bytes().to_vec(),
            },
            InnerOp {
                hash: HASHOP_SHA256,
                prefix: "3".as_bytes().to_vec(),
                suffix: "3".as_bytes().to_vec(),
            },
            InnerOp {
                hash: HASHOP_SHA256,
                prefix: "4".as_bytes().to_vec(),
                suffix: "4".as_bytes().to_vec(),
            },
            InnerOp {
                hash: HASHOP_SHA256,
                prefix: "5".as_bytes().to_vec(),
                suffix: "5".as_bytes().to_vec(),
            },
        ];

        let inner_key_value = HashMap::new();
        let mpi_1 = MerkleProofInfo {
            leaf_key: "mpi_1_key".as_bytes().to_vec(),
            leaf_value: "mpi_1_value".as_bytes().to_vec(),
            leaf_op: LeafOp {
                hash: HASHOP_SHA256,
                prehash_key: HASHOP_NO_HASH,
                prehash_value: HASHOP_SHA256,
                length: LENGTHOP_VAR_PROTO,
                prefix: "wjt".as_bytes().to_vec(),
            },
            full_path: full_path_1,
            inner_key_value,
        };

        let full_path_2 = vec![
            InnerOp {
                hash: HASHOP_SHA256,
                prefix: "11".as_bytes().to_vec(),
                suffix: "11".as_bytes().to_vec(),
            },
            InnerOp {
                hash: HASHOP_SHA256,
                prefix: "22".as_bytes().to_vec(),
                suffix: "22".as_bytes().to_vec(),
            },
            InnerOp {
                hash: HASHOP_SHA256,
                prefix: "3".as_bytes().to_vec(),
                suffix: "3".as_bytes().to_vec(),
            },
            InnerOp {
                hash: HASHOP_SHA256,
                prefix: "4".as_bytes().to_vec(),
                suffix: "4".as_bytes().to_vec(),
            },
            InnerOp {
                hash: HASHOP_SHA256,
                prefix: "5".as_bytes().to_vec(),
                suffix: "5".as_bytes().to_vec(),
            },
        ];

        let inner_key_value = HashMap::new();
        let mpi_2 = MerkleProofInfo {
            leaf_key: "mpi_2_key".as_bytes().to_vec(),
            leaf_value: "mpi_2_value".as_bytes().to_vec(),
            leaf_op: LeafOp {
                hash: HASHOP_SHA256,
                prehash_key: HASHOP_NO_HASH,
                prehash_value: HASHOP_SHA256,
                length: LENGTHOP_VAR_PROTO,
                prefix: "wjt".as_bytes().to_vec(),
            },
            full_path: full_path_2,
            inner_key_value,
        };

        let full_path_3 = vec![
            InnerOp {
                hash: HASHOP_SHA256,
                prefix: "111".as_bytes().to_vec(),
                suffix: "111".as_bytes().to_vec(),
            },
            InnerOp {
                hash: HASHOP_SHA256,
                prefix: "222".as_bytes().to_vec(),
                suffix: "222".as_bytes().to_vec(),
            },
            InnerOp {
                hash: HASHOP_SHA256,
                prefix: "333".as_bytes().to_vec(),
                suffix: "333".as_bytes().to_vec(),
            },
            InnerOp {
                hash: HASHOP_SHA256,
                prefix: "4".as_bytes().to_vec(),
                suffix: "4".as_bytes().to_vec(),
            },
            InnerOp {
                hash: HASHOP_SHA256,
                prefix: "5".as_bytes().to_vec(),
                suffix: "5".as_bytes().to_vec(),
            },
        ];

        let inner_key_value = HashMap::new();
        let mpi_3 = MerkleProofInfo {
            leaf_key: "mpi_3_key".as_bytes().to_vec(),
            leaf_value: "mpi_3_value".as_bytes().to_vec(),
            leaf_op: LeafOp {
                hash: HASHOP_SHA256,
                prehash_key: HASHOP_NO_HASH,
                prehash_value: HASHOP_SHA256,
                length: LENGTHOP_VAR_PROTO,
                prefix: "wjt".as_bytes().to_vec(),
            },
            full_path: full_path_3,
            inner_key_value,
        };

        let mut packets_proofs_map = HashMap::new();
        packets_proofs_map.insert(packets[0].clone(), mpi_1);
        packets_proofs_map.insert(packets[1].clone(), mpi_2);
        packets_proofs_map.insert(packets[2].clone(), mpi_3);

        let agg_pac =
            generate_aggregate_packet(packets, packets_proofs_map, Height::new(2, 222).unwrap());

        match agg_pac {
            Ok(ap) => println!("{:#?}", ap),
            Err(e) => eprintln!("{}", e),
        }
    }
}<|MERGE_RESOLUTION|>--- conflicted
+++ resolved
@@ -1936,11 +1936,7 @@
     pub fn update_client_works() {
         init();
         let file_path =
-<<<<<<< HEAD
             "C:/Users/admin/Documents/GitHub/TxAggregator/cosmos_chain/src/config/chain_a_config.toml";
-=======
-            "/Users/wangert/rust_projects/TxAggregator/cosmos_chain/src/config/mosaic_four_vals.toml";
->>>>>>> aac4bb4d
         let cosmos_chain = CosmosChain::new(file_path);
 
         let rt = tokio::runtime::Runtime::new().unwrap();
