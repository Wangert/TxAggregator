use futures::TryFutureExt;
use http::Uri;
use ibc_proto::{
    cosmos::{
        auth::v1beta1::{
            query_client::QueryClient as AuthQueryClient, BaseAccount, EthAccount,
            QueryAccountRequest,
        },
        staking::v1beta1::{
            query_client::QueryClient as StakingQueryClient, Params as StakingParams,
        },
        tx::v1beta1::service_client::ServiceClient as TxServiceClient,
    },
    google::protobuf::Any,
    ibc::core::{
        client::v1::{
            query_client::QueryClient as IbcClientQueryClient,
            MsgCreateClient as IbcMsgCreateClient,
        },
        connection::v1::query_client::QueryClient as ConnectionQueryClient,
    },
    Protobuf,
};
use log::{error, info, trace};
use prost::Message;
use std::{sync::Arc, thread, time::Duration};
use tendermint::{
    abci::response::Info,
    block::{Header as TendermintHeader, Height as TendermintHeight},
};
use tendermint_light_client::types::LightBlock;
use tendermint_rpc::{Client, HttpClient};
use tokio::runtime::Runtime;
use tonic::transport::Channel;
use tracing::{debug, info as tracing_info, info_span};
use types::{
    ibc_core::{
        ics02_client::{
            create_client::{MsgCreateClient, CREATE_CLIENT_TYPE_URL}, header::AnyHeader, height::Height,
            update_client::MsgUpdateClient,
        },
        ics03_connection::{
            connection::{ConnectionEnd, State},
            version::Version,
        },
        ics23_commitment::{
            commitment::{CommitmentPrefix, CommitmentProofBytes},
            merkle_tree::MerkleProof,
            specs::ProofSpecs,
        },
        ics24_host::{
            identifier::{chain_version, ChainId, ClientId, ConnectionId},
            path::{ClientConsensusStatePath, IBC_QUERY_PATH},
        },
    },
    ibc_events::{IbcEvent, IbcEventWithHeight},
    light_clients::ics07_tendermint::{
        client_state::{AllowUpdate, ClientState},
        consensus_state::ConsensusState,
        header::Header,
    },
    message::Msg,
    proofs::{ConsensusProof, Proofs},
};
use utils::encode::protobuf;

use crate::{
    account::{self, Secp256k1Account},
    client::{
        build_consensus_state, build_create_client_request, default_trusting_period,
        ClientSettings, CreateClientOptions,
    },
    common::{parse_protobuf_duration, QueryHeight},
    config::{default::max_grpc_decoding_size, load_cosmos_chain_config, CosmosChainConfig},
    connection::ConnectionMsgType,
    error::Error,
    light_client::{
        build_light_client_io, fetch_light_block, verify_block_header_and_fetch_light_block,
        Verified,
    },
    query::{
        grpc::{self, account::query_detail_account, consensus::query_all_consensus_state_heights},
        trpc,
        types::{Block, BlockResults, TendermintStatus},
    },
    tx::{batch::batch_messages, send::send_tx, types::Memo},
    validate::validate_client_state,
};

#[derive(Debug, Clone)]
pub struct CosmosChain {
    pub id: ChainId,
    pub config: CosmosChainConfig,
    pub account: Secp256k1Account,
    pub rt: Arc<Runtime>,
}

impl CosmosChain {
    pub fn new(path: &str) -> Self {
        let config = load_cosmos_chain_config(path);
        let config = match config {
            Ok(c) => c,
            Err(e) => panic!("{}", e),
        };

        let account = match Secp256k1Account::new(&config.chain_key_path, &config.hd_path) {
            Ok(a) => a,
            Err(e) => panic!("New Secp256k1 Account Error: {}", e),
        };

        CosmosChain {
            id: ChainId::from_string(&config.chain_id),
            config: config,
            account,
            rt: Arc::new(Runtime::new().expect("Cosmos chain runtime new error!")),
        }
    }

    pub fn id(&self) -> ChainId {
        self.id.clone()
    }

    pub fn account(&self) -> &Secp256k1Account {
        &self.account
    }

    pub fn query_compatible_versions(&self) -> Vec<Version> {
        vec![Version::default()]
    }

    pub fn query_commitment_prefix(&self) -> Result<CommitmentPrefix, Error> {
        CommitmentPrefix::try_from(self.config.store_prefix.as_bytes().to_vec())
            .map_err(Error::commitment_error)
    }

    pub async fn send_messages_and_wait_commit(
        &self,
        msgs: Vec<Any>,
    ) -> Result<Vec<IbcEventWithHeight>, Error> {
        if msgs.is_empty() {
            return Ok(vec![]);
        }

        let mut grpc_query_client = self.grpc_auth_client().await;

        let chain_config = self.config.clone();
        let key_account = self.account();

        let account_detail = query_detail_account(
            &mut grpc_query_client,
            key_account.address().as_str(),
        ).await?;

        let memo = Memo::new(self.config.memo_prefix.clone()).map_err(Error::memo)?;
        let msg_batches =
            batch_messages(&chain_config, &key_account, &account_detail, &memo, msgs)?;

        let mut ibc_events_with_height = vec![];
        let mut trpc_client = self.tendermint_rpc_client();
        let mut grpc_service_client = self.grpc_tx_sevice_client().await;

        println!("msg_batch_number: {}", msg_batches.len());
        for msg_batch in msg_batches {
            let tx_results = send_tx(
                &self.config,
                &mut trpc_client,
                &mut grpc_query_client,
                &mut grpc_service_client,
                &key_account,
                &memo,
                &msg_batch,
            ).await?;

            ibc_events_with_height.extend(tx_results.events);
        }

        Ok(ibc_events_with_height)
    }

    pub async fn build_client_state(
        &self,
        client_settings: &ClientSettings,
    ) -> Result<ClientState, Error> {
        // query latest height
        let latest_block = self.query_latest_block().await?;
        let latest_height = Height::new(
            chain_version(latest_block.header.chain_id.as_str()),
            u64::from(latest_block.header.height),
        )
        .map_err(|e| Error::block_height("new height failed".to_string(), e))?;

        // chain id
        let chain_id = ChainId::from(latest_block.header.chain_id);

        // Get unbonding_period in the parameter list of the staking module
        let unbonding_period = self
            .query_staking_params()
            .await?
            .unbonding_time
            .ok_or_else(|| {
                Error::cosmos_params("empty unbonding time in staking params".to_string())
            })?;
        let unbonding_period = parse_protobuf_duration(unbonding_period);

        // create default trusting period
        let trusting_period = default_trusting_period(unbonding_period);

        // Deprecated, but still required by CreateClient
        let allow_update = AllowUpdate {
            after_expiry: true,
            after_misbehaviour: true,
        };

        // set standards for cross-chain proof
        let proof_specs = ProofSpecs::default();
        // set the client upgrade path
        let upgrade_path = vec!["upgrade".to_string(), "upgradedIBCState".to_string()];

        // new a client state
        let client_state = ClientState::new(
            chain_id,
            client_settings.trust_level,
            trusting_period,
            unbonding_period,
            client_settings.max_clock_drift,
            latest_height,
            proof_specs,
            upgrade_path,
            allow_update,
        )
        .map_err(|e| Error::client_state("new client state failed".to_string(), e))?;

        Ok(client_state)
    }

    pub async fn build_consensus_state(
        &self,
        client_state: &ClientState,
    ) -> Result<ConsensusState, Error> {
        let mut trpc_client = self.tendermint_rpc_client();
        build_consensus_state(&mut trpc_client, &self.config, client_state).await
    }

    pub async fn build_create_client_msg(
        &self,
        client_state: ClientState,
        consensus_state: ConsensusState,
    ) -> Result<Vec<Any>, Error> {
        let msg_create_client = MsgCreateClient::new(
            client_state.into(),
            consensus_state.into(),
            self.account().get_signer()?,
        );

        let ibc_msg_create_client = IbcMsgCreateClient::from(msg_create_client);
        let protobuf_value = protobuf::encode_to_bytes(&ibc_msg_create_client)
            .map_err(|e| Error::utils_protobuf_encode("create client msg".to_string(), e))?;
        let msg = Any {
            type_url: CREATE_CLIENT_TYPE_URL.to_string(),
            value: protobuf_value,
        };

        Ok(vec![msg])
    }

    pub fn client_settings(&self, client_src_chain_config: &CosmosChainConfig) -> ClientSettings {
        let create_client_options = CreateClientOptions {
            max_clock_drift: Some(Duration::from_secs(self.config.max_block_time)),
            trusting_period: Some(Duration::from_secs(self.config.trusting_period * 86400)),
            trust_level: None,
        };

        ClientSettings::new(
            &create_client_options,
            client_src_chain_config,
            &self.config,
        )
    }

    pub fn tendermint_rpc_client(&self) -> HttpClient {
        trpc::connect::tendermint_rpc_client(&self.config.tendermint_rpc_addr)
    }

    pub async fn grpc_auth_client(&self) -> AuthQueryClient<Channel> {
        grpc::connect::grpc_auth_client(&self.config.grpc_addr).await
    }

    pub async fn grpc_ibcclient_client(&self) -> IbcClientQueryClient<Channel> {
        grpc::connect::grpc_ibcclient_client(&self.config.grpc_addr).await
    }

    pub async fn grpc_staking_client(&self) -> StakingQueryClient<Channel> {
        grpc::connect::grpc_staking_client(&self.config.grpc_addr).await
    }

    pub async fn grpc_connection_client(&self) -> ConnectionQueryClient<Channel> {
        grpc::connect::grpc_connection_client(
            &self.config.grpc_addr,
        ).await
    }

    pub async fn grpc_tx_sevice_client(&self) -> TxServiceClient<Channel> {
        grpc::connect::grpc_tx_service_client(
            &self.config.grpc_addr,
        ).await
    }

    pub async fn query_abci_info(&mut self) -> Result<Info, Error> {
        let mut trpc = self.tendermint_rpc_client();
        trpc::abci::abci_info(&mut trpc).await
    }

    pub async fn query_connection(
        &self,
        connection_id: &ConnectionId,
        height_query: QueryHeight,
        prove: bool,
    ) -> Result<(ConnectionEnd, Option<MerkleProof>), Error> {
        let mut grpc_client = self.grpc_connection_client().await;
        let mut trpc_client = self.tendermint_rpc_client().clone();
        grpc::connection::query_connection(
            &mut grpc_client,
            &mut trpc_client,
            connection_id,
            height_query,
            prove,
        ).await
    }

    pub async fn query_detail_account_by_address(
        &mut self,
        account_addr: &str,
    ) -> Result<BaseAccount, Error> {
        let mut grpc_client = self.grpc_auth_client().await;
        trace!("query detail account by address");

        grpc::account::query_detail_account(
            &mut grpc_client,
            account_addr,
        ).await
    }

    pub async fn query_all_accounts(&self) -> Result<Vec<BaseAccount>, Error> {
        // let span = info_span!("query_all_accounts");
        // let _span = span.enter();

        let mut grpc_client = self.grpc_auth_client().await;
        trace!("query all accounts");
        tracing_info!("query all accounts access");

        grpc::account::query_all_account(&mut grpc_client).await
    }

    pub async fn query_staking_params(&self) -> Result<StakingParams, Error> {
        let mut grpc_client = self.grpc_staking_client().await;
        trace!("query staking params");

        grpc::staking::query_staking_params(&mut grpc_client).await
    }

    pub fn query_block_header(&self, height: TendermintHeight) -> Result<TendermintHeader, Error> {
        let mut trpc = self.tendermint_rpc_client();
        self.rt
            .block_on(trpc::block::detail_block_header(&mut trpc, height))
    }

    pub async fn query_latest_block(&self) -> Result<Block, Error> {
        let mut trpc = self.tendermint_rpc_client();
        trace!("query latest block");

        trpc::block::latest_block(&mut trpc).await
    }

    pub async fn query_block(&self, height: TendermintHeight) -> Result<Block, Error> {
        let mut trpc = self.tendermint_rpc_client();
        trace!("query block");

        trpc::block::block(&mut trpc, height).await
    }

    pub async fn query_latest_block_results(&self) -> Result<BlockResults, Error> {
        let mut trpc = self.tendermint_rpc_client();
        trace!("query latest block results");

        trpc::block::latest_block_results(&mut trpc).await
    }

    pub async fn query_latest_height(&self) -> Result<Height, Error> {
        let latest_block_results = self.query_latest_block_results().await?;
        let block_header = self.query_block(latest_block_results.height).await?.header;
        let revision_number = ChainId::chain_version(block_header.chain_id.as_str());
        let revision_height = u64::from(self.query_latest_block_results().await?.height);

        Height::new(revision_number, revision_height).map_err(Error::type_error)
    }

    pub async fn query_client_consensus_state(
        &self,
        client_id: &ClientId,
        target_height: Height,
        query_height: QueryHeight,
        prove: bool,
    ) -> Result<(ConsensusState, Option<MerkleProof>), Error> {
        let mut trpc_client = self.tendermint_rpc_client();
        let data = ClientConsensusStatePath {
            client_id: client_id.clone(),
            epoch: target_height.revision_number(),
            height: target_height.revision_height(),
        };

        let abci_query = trpc::abci::abci_query(
            &mut trpc_client,
            IBC_QUERY_PATH.to_string(),
            data.to_string(),
            query_height.into(),
            prove,
        )
        .await?;

        let consensus_state: ConsensusState = Protobuf::<Any>::decode_vec(&abci_query.value)
            .map_err(|e| Error::tendermint_protobuf_decode("consensus_state".to_string(), e))?;

        Ok((consensus_state, abci_query.merkle_proof))
    }

    pub async fn query_client_state(
        &self,
        client_id: &ClientId,
        query_height: QueryHeight,
        prove: bool,
    ) -> Result<(ClientState, Option<MerkleProof>), Error> {
        let mut trpc_client = self.tendermint_rpc_client();
        trpc::abci::abci_query_client_state(
            &mut trpc_client,
            client_id.clone(),
            query_height,
            prove,
        )
        .await
    }

    pub async fn query_tendermint_status(&self) -> Result<TendermintStatus, Error> {
        let mut trpc_client = self.tendermint_rpc_client();
        trpc::consensus::tendermint_status(&mut trpc_client).await
    }

    pub async fn query_consensus_state_heights(
        &self,
        client_id: &ClientId,
    ) -> Result<Vec<Height>, Error> {
        let mut grpc_client = self.grpc_ibcclient_client().await;
        query_all_consensus_state_heights(&mut grpc_client, client_id.clone()).await
    }

    pub async fn query_light_blocks(
        &self,
        client_state: &ClientState,
        target_height: Height,
    ) -> Result<Verified<LightBlock>, Error> {
        let mut trpc_client = self.tendermint_rpc_client();
        let chain_config = self.config.clone();
        let chain_status = self.query_tendermint_status().await?;

        verify_block_header_and_fetch_light_block(
            &mut trpc_client,
            &chain_config,
            &client_state,
            target_height,
            &chain_status.node_info.id,
            chain_status.sync_info.latest_block_time,
        )
    }

    pub async fn query_trusted_height(
        &self,
        target_height: Height,
        client_id: &ClientId,
        client_state: &ClientState,
    ) -> Result<Height, Error> {
        let client_latest_height = client_state.latest_height;

        if client_latest_height < target_height {
            // If the latest height of the client is already lower than the
            // target height, we can simply use it.
            Ok(client_latest_height)
        } else {
            // Potential optimization: cache the list of consensus heights
            // so that subsequent fetches can be fast.
            let cs_heights = self.query_consensus_state_heights(client_id).await?;

            // Iterate through the available consesnsus heights and find one
            // that is lower than the target height.
            cs_heights
                .into_iter()
                .find(|h| h < &target_height)
                .ok_or_else(Error::missing_smaller_trusted_height)
        }
    }

    pub async fn build_connection_proofs_and_client_state(
        &self,
        message_type: ConnectionMsgType,
        connection_id: &ConnectionId,
        client_id: &ClientId,
        height: Height,
    ) -> Result<(Option<ClientState>, Proofs), Error> {
        let (connection_end, maybe_connection_proof) =
            self.query_connection(connection_id, QueryHeight::Specific(height), true).await?;

        let Some(connection_proof) = maybe_connection_proof else {
            return Err(Error::empty_response_proof());
        };

        // Check that the connection state is compatible with the message
        match message_type {
            ConnectionMsgType::OpenTry => {
                if !connection_end.state_matches(&State::Init)
                    && !connection_end.state_matches(&State::TryOpen)
                {
                    return Err(Error::bad_connection_state());
                }
            }
            ConnectionMsgType::OpenAck => {
                if !connection_end.state_matches(&State::TryOpen)
                    && !connection_end.state_matches(&State::Open)
                {
                    return Err(Error::bad_connection_state());
                }
            }
            ConnectionMsgType::OpenConfirm => {
                if !connection_end.state_matches(&State::Open) {
                    return Err(Error::bad_connection_state());
                }
            }
        }

        let mut client_state_option = None;
        let mut client_proof_option = None;
        let mut consensus_proof_option = None;

        match message_type {
            ConnectionMsgType::OpenTry | ConnectionMsgType::OpenAck => {
                let (client_state, maybe_client_state_proof) = self
                    .query_client_state(client_id, QueryHeight::Specific(height), true)
                    .await?;

                let Some(client_state_proof) = maybe_client_state_proof else {
                    return Err(Error::empty_response_proof());
                };

                client_proof_option = Some(
                    CommitmentProofBytes::try_from(client_state_proof)
                        .map_err(Error::commitment_error)?,
                );

                let consensus_state_proof = {
                    let (_, maybe_consensus_state_proof) = self
                        .query_client_consensus_state(
                            client_id,
                            client_state.latest_height,
                            QueryHeight::Specific(height),
                            true,
                        )
                        .await?;

                    let Some(consensus_state_proof) = maybe_consensus_state_proof else {
                        return Err(Error::empty_response_proof());
                    };

                    consensus_state_proof
                };

                consensus_proof_option = Option::from(
                    ConsensusProof::new(
                        CommitmentProofBytes::try_from(consensus_state_proof)
                            .map_err(Error::commitment_error)?,
                        client_state.latest_height,
                    )
                    .map_err(Error::proof_error)?,
                );

                client_state_option = Some(client_state);
            }
            _ => {}
        }

        Ok((
            client_state_option,
            Proofs::new(
                CommitmentProofBytes::try_from(connection_proof)
                    .map_err(Error::commitment_error)?,
                client_proof_option,
                consensus_proof_option,
                None, // TODO: Retrieve host consensus proof when available
                None,
                height.increment(),
            )
            .map_err(Error::proof_error)?,
        ))
    }

    pub async fn adjust_headers(
        &self,
        trusted_height: Height,
        target: LightBlock,
        supporting: Vec<LightBlock>,
    ) -> Result<(Header, Vec<Header>), Error> {
        let mut trpc_client = self.tendermint_rpc_client();
        let chain_config = self.config.clone();
        let chain_status = self.query_tendermint_status().await?;

        let prodio =
            build_light_client_io(&mut trpc_client, &chain_config, &chain_status.node_info.id);

        // Get the light block at trusted_height + 1 from chain.
        let trusted_validator_set =
            fetch_light_block(&prodio, trusted_height.increment())?.validators;

        let mut supporting_headers = Vec::with_capacity(supporting.len());

        let mut current_trusted_height = trusted_height;
        let mut current_trusted_validators = trusted_validator_set.clone();

        for support in supporting {
            let header = Header {
                signed_header: support.signed_header.clone(),
                validator_set: support.validators,
                trusted_height: current_trusted_height,
                trusted_validator_set: current_trusted_validators,
            };

            // This header is now considered to be the currently trusted header
            current_trusted_height = header.height();

            // Therefore we can now trust the next validator set, see NOTE above.
            current_trusted_validators =
                fetch_light_block(&prodio, header.height().increment())?.validators;

            supporting_headers.push(header);
        }

        // a) Set the trusted height of the target header to the height of the previous
        // supporting header if any, or to the initial trusting height otherwise.
        //
        // b) Set the trusted validators of the target header to the validators of the successor to
        // the last supporting header if any, or to the initial trusted validators otherwise.
        let (latest_trusted_height, latest_trusted_validator_set) = match supporting_headers.last()
        {
            Some(prev_header) => {
                let prev_succ = fetch_light_block(&prodio, prev_header.height().increment())?;
                (prev_header.height(), prev_succ.validators)
            }
            None => (trusted_height, trusted_validator_set),
        };

        let target_header = Header {
            signed_header: target.signed_header,
            validator_set: target.validators,
            trusted_height: latest_trusted_height,
            trusted_validator_set: latest_trusted_validator_set,
        };

        Ok((target_header, supporting_headers))
    }

    pub async fn validate_client_state(
        &self,
        client_id: &ClientId,
        client_state: &ClientState,
    ) -> Option<Error> {
        let mut trpc_client = self.tendermint_rpc_client();
        validate_client_state(&mut trpc_client, client_id.clone(), client_state).await
    }

    pub async fn build_update_client_own(
        &self,
        client_id: &ClientId,
        target_height: Height,
    ) -> Result<Vec<Any>, Error> {
        trace!("build_update_client_own");
        // query consensus state on source chain
        let client_consensus_state_on_source = self
            .query_client_consensus_state(&client_id, target_height, QueryHeight::Latest, false)
            .await;

        if let Ok(_) = client_consensus_state_on_source {
            debug!("consensus state already exists at height {target_height}, skipping update");
            return Ok(vec![]);
        }

        let target_chain_latest_height = || self.query_latest_height();

        while target_chain_latest_height().await? < target_height {
            thread::sleep(Duration::from_millis(100));
        }

        // validate client state
        let (client_state, _) = self
            .query_client_state(&client_id, QueryHeight::Latest, true)
            .await?;
        let client_state_validate = self.validate_client_state(&client_id, &client_state).await;

        if let Some(e) = client_state_validate {
            return Err(e);
        }

        // Obtain the required block based on the target block height and client_state
        let verified_blocks = self
            .query_light_blocks(&client_state, target_height)
            .await?;

        let trusted_height = self
            .query_trusted_height(target_height, &client_id, &client_state)
            .await?;

        let (target_header, support_headers) = self
            .adjust_headers(
                trusted_height,
                verified_blocks.target,
                verified_blocks.supporting,
            )
            .await
            .map(|(target_header, support_headers)| {
                let header = AnyHeader::from(target_header);
                let support: Vec<AnyHeader> = support_headers
                    .into_iter()
                    .map(|h| AnyHeader::from(h))
                    .collect();
                (header, support)
            })?;

        let signer = self.account().get_signer()?;

        let mut msgs = vec![];
        for header in support_headers {
            msgs.push(MsgUpdateClient {
                header: header.into(),
                client_id: client_id.clone(),
                signer: signer.clone(),
            });
        }

        msgs.push(MsgUpdateClient {
            header: target_header.into(),
            signer,
            client_id: client_id.clone(),
        });

        let encoded_messages = msgs.into_iter().map(Msg::to_any).collect::<Vec<Any>>();

        return Ok(encoded_messages);
    }
}

#[cfg(test)]
pub mod chain_tests {
    use std::str::FromStr;

    use log::info;
    use types::ibc_core::ics24_host::identifier::{ClientId, ConnectionId};

    use crate::common::QueryHeight;

    use super::CosmosChain;

    fn init() {
        let _ = env_logger::builder().is_test(true).try_init();
    }

    #[test]
    pub fn create_client_works() {
        init();
        let a_file_path =
            "/Users/wangert/rust_projects/TxAggregator/cosmos_chain/src/config/chain_a_config.toml";
        let b_file_path =
            "/Users/wangert/rust_projects/TxAggregator/cosmos_chain/src/config/chain_b_config.toml";

        let cosmos_chain_a = CosmosChain::new(a_file_path);
        let cosmos_chain_b = CosmosChain::new(b_file_path);

        let rt_a = cosmos_chain_a.rt.clone();
        let rt_b = cosmos_chain_b.rt.clone();
        let client_settings = cosmos_chain_a.client_settings(&cosmos_chain_b.config);
        let client_state = rt_b
            .block_on(cosmos_chain_b.build_client_state(&client_settings))
            .expect("build client state error!");
        let consensus_state = rt_b
            .block_on(cosmos_chain_b.build_consensus_state(&client_state))
            .expect("build consensus state error!");
        let msgs = rt_a
            .block_on(cosmos_chain_a.build_create_client_msg(client_state, consensus_state))
            .expect("build create client msg error!");

        let result = rt_a.block_on(cosmos_chain_a.send_messages_and_wait_commit(msgs));

        match result {
            Ok(events) => println!("Event: {:?}", events),
            Err(e) => panic!("{}", e),
        }
    }

    #[actix_rt::test]
    pub async fn grpc_connect_works() {
        init();
        let file_path =
<<<<<<< HEAD
            "C:/Users/admin/Documents/GitHub/TxAggregator/cosmos_chain/src/config/chain_config.toml";
=======
            "/Users/wangert/rust_projects/TxAggregator/cosmos_chain/src/config/chain_config.toml";
>>>>>>> 341803c4
        let mut cosmos_chain = CosmosChain::new(file_path);
    }

    #[actix_rt::test]
    pub async fn query_staking_params_works() {
        init();
        let file_path =
<<<<<<< HEAD
            "C:/Users/admin/Documents/GitHub/TxAggregator/cosmos_chain/src/config/chain_config.toml";
=======
            "/Users/wangert/rust_projects/TxAggregator/cosmos_chain/src/config/chain_config.toml";
>>>>>>> 341803c4
        let mut cosmos_chain = CosmosChain::new(file_path);

        let rt = cosmos_chain.rt.clone();
        let staking_params = rt
            .block_on(cosmos_chain.query_staking_params())
            .expect("query_staking_params error!");

        println!("staking params: {:?}", staking_params);
    }

    #[test]
    pub fn query_client_state_works() {
        init();
        let file_path =
            "/Users/wangert/rust_projects/TxAggregator/cosmos_chain/src/config/chain_a_config.toml";
        let cosmos_chain = CosmosChain::new(file_path);

        let rt = cosmos_chain.rt.clone();
        let client_id = ClientId::from_str("07-tendermint-7").expect("client id error!");
        let client_state_result =
            rt.block_on(cosmos_chain.query_client_state(&client_id, QueryHeight::Latest, true));

        match client_state_result {
            Ok((client_state, _)) => println!("client_state: {:?}", client_state),
            Err(e) => panic!("{}", e),
        }
    }

    #[test]
    pub fn update_client_works() {
        init();
        let file_path =
            "/Users/wangert/rust_projects/TxAggregator/cosmos_chain/src/config/chain_config.toml";
        let cosmos_chain = CosmosChain::new(file_path);

        let rt = cosmos_chain.rt.clone();
        let target_height = rt
            .block_on(cosmos_chain.query_latest_height())
            .expect("query latest height error!");
        let client_id = ClientId::from_str("07-tendermint-6").expect("client id error!");

        let update_client_msgs = rt
            .block_on(cosmos_chain.build_update_client_own(&client_id, target_height))
            .expect("build update client error!");

        let update_client_result = rt.block_on(cosmos_chain.send_messages_and_wait_commit(update_client_msgs));

        match update_client_result {
            Ok(event) => println!("Event: {:?}", event),
            Err(e) => panic!("{}", e),
        }
    }

    #[test]
    pub fn query_connection_works() {
        init();
        let file_path =
            "/Users/wangert/rust_projects/TxAggregator/cosmos_chain/src/config/chain_b_config.toml";
        let cosmos_chain = CosmosChain::new(file_path);

        let rt = cosmos_chain.rt.clone();
        let connnectuon_id = ConnectionId::from_str("connection-1").expect("connection id error!");
        let connection_result =
            rt.block_on(cosmos_chain.query_connection(&connnectuon_id, QueryHeight::Latest, true));

        match connection_result {
            Ok((connnection, _)) => println!("connection: {:?}", connnection),
            Err(e) => panic!("{}", e),
        }
    }
}<|MERGE_RESOLUTION|>--- conflicted
+++ resolved
@@ -803,11 +803,7 @@
     pub async fn grpc_connect_works() {
         init();
         let file_path =
-<<<<<<< HEAD
-            "C:/Users/admin/Documents/GitHub/TxAggregator/cosmos_chain/src/config/chain_config.toml";
-=======
             "/Users/wangert/rust_projects/TxAggregator/cosmos_chain/src/config/chain_config.toml";
->>>>>>> 341803c4
         let mut cosmos_chain = CosmosChain::new(file_path);
     }
 
@@ -815,11 +811,7 @@
     pub async fn query_staking_params_works() {
         init();
         let file_path =
-<<<<<<< HEAD
-            "C:/Users/admin/Documents/GitHub/TxAggregator/cosmos_chain/src/config/chain_config.toml";
-=======
             "/Users/wangert/rust_projects/TxAggregator/cosmos_chain/src/config/chain_config.toml";
->>>>>>> 341803c4
         let mut cosmos_chain = CosmosChain::new(file_path);
 
         let rt = cosmos_chain.rt.clone();
