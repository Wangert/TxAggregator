--- conflicted
+++ resolved
@@ -36,13 +36,9 @@
 
     #[test]
     pub fn tx_works() {
-<<<<<<< HEAD
-        let tx_hash = Hash::from_hex_upper(Algorithm::Sha256, "F2C4A33575AC91B6F52C3B5A32F72B57627164EB72EE68B407963AA0B48A6796").expect("hash error");
-=======
         let tx_hash = Hash::from_hex_upper(Algorithm::Sha256, "3262D1307F7F99FA15DAC467835EAAF33081E6A6B432E7475E1D8478E5703CFE").expect("hash error");
->>>>>>> 341803c4
 
-        let mut trpc = tendermint_rpc_client("http://10.176.35.57:26657");
+        let mut trpc = tendermint_rpc_client("http://0.0.0.0:26657");
 
         let rt = tokio::runtime::Runtime::new().unwrap();
         let tx_response = rt.block_on(tx(&mut trpc, tx_hash, true));
