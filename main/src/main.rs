// #[tokio::main]
// async fn main() -> Result<(), Box<dyn Error>> {

//     Ok(())
// }

use http::Uri;
use types::ibc_core::ics24_host::identifier::ClientId;
use std::{error::Error, str::FromStr, time::Duration};

use cli::{client::Client, cmd::rootcmd::CMD};
use cosmos_chain::{
    account::Secp256k1Account, chain::CosmosChain, connection::{Connection, ConnectionSide}, query::grpc::account::query_detail_account
};
use log::info;
use tokio::sync::mpsc;
use tracing::{info_span, metadata::LevelFilter};
use tracing_subscriber::EnvFilter;

#[tokio::main]
async fn main() -> Result<(), Box<dyn Error>> {
    // let cmd_matches = CMD.clone().get_matches();
    // let mut client = Client::new(cmd_matches);

    // let (args_sender, _args_recevier) = mpsc::channel::<Vec<String>>(10);
    // client.run(args_sender);

    // let grpc_addr = "http://0.0.0.0:9090".parse::<Uri>().unwrap();
    // let account_addr = "cosmos1vpj4s5hsngjprp1ft5hvuqj5v7dvnxjnsn5n4z";
    // let base_account = query_detail_account(&grpc_addr, account_addr).await?;

    // println!("{:?}", base_account);

    // env_logger::init();
<<<<<<< HEAD
    
    tracing_subscriber::fmt().with_max_level(tracing::Level::INFO).init();
    
    // let span = info_span!("main");
    let file_path = "C:/Users/admin/Documents/GitHub/TxAggregator/cosmos_chain/src/config/chain_config.toml";
    let mut cosmos_chain = CosmosChain::new(file_path);

    let account = Secp256k1Account::new(&cosmos_chain.config.chain_a_key_path, &cosmos_chain.config.hd_path)?;

    
    // let _span = span.enter();

    // cosmos_chain.grpc_connect().await;
    // cosmos_chain.tendermint_rpc_connect();

    // // let account_adrr = "cosmos1w4e4v6rk8mmj49yzadwslvg6fs968uz4qvssfq";
    // // let base_account = cosmos_chain.query_detail_account_by_address(account_adrr).await?;

    // // info!("Query detail account info: {:?}", base_account);

    // let accounts = cosmos_chain.query_all_accounts().await?;
    // info!("Query all accounts: {:?}", accounts);

    // let abci_info = cosmos_chain.query_abci_info().await?;
    // info!("Query abci info: {:?}", abci_info);

    // let latest_block = cosmos_chain.query_latest_block().await?;
    // info!("Latest block: {:?}", latest_block);
=======
>>>>>>> 341803c4

    tracing_subscriber::fmt()
        .with_max_level(tracing::Level::INFO)
        .init();

    let a_file_path =
        "/Users/wangert/rust_projects/TxAggregator/cosmos_chain/src/config/chain_a_config.toml";
    let b_file_path =
        "/Users/wangert/rust_projects/TxAggregator/cosmos_chain/src/config/chain_b_config.toml";

    let cosmos_chain_a = CosmosChain::new(a_file_path);
    let cosmos_chain_b = CosmosChain::new(b_file_path);

    // let connection = Connection::new(
    //     ConnectionSide::new(
    //         cosmos_chain_a,
    //         ClientId::from_str("07-tendermint-7").unwrap(),
    //     ),
    //     ConnectionSide::new(
    //         cosmos_chain_b,
    //         ClientId::from_str("07-tendermint-1").unwrap(),
    //     ),
    //     Duration::from_secs(100),
    // );

    // let result = connection.build_connection_open_init_and_send();
    // match result {
    //     Ok(events) => println!("Event: {:?}", events),
    //     Err(e) => panic!("{}", e),
    // }

    Ok(())
}<|MERGE_RESOLUTION|>--- conflicted
+++ resolved
@@ -32,37 +32,6 @@
     // println!("{:?}", base_account);
 
     // env_logger::init();
-<<<<<<< HEAD
-    
-    tracing_subscriber::fmt().with_max_level(tracing::Level::INFO).init();
-    
-    // let span = info_span!("main");
-    let file_path = "C:/Users/admin/Documents/GitHub/TxAggregator/cosmos_chain/src/config/chain_config.toml";
-    let mut cosmos_chain = CosmosChain::new(file_path);
-
-    let account = Secp256k1Account::new(&cosmos_chain.config.chain_a_key_path, &cosmos_chain.config.hd_path)?;
-
-    
-    // let _span = span.enter();
-
-    // cosmos_chain.grpc_connect().await;
-    // cosmos_chain.tendermint_rpc_connect();
-
-    // // let account_adrr = "cosmos1w4e4v6rk8mmj49yzadwslvg6fs968uz4qvssfq";
-    // // let base_account = cosmos_chain.query_detail_account_by_address(account_adrr).await?;
-
-    // // info!("Query detail account info: {:?}", base_account);
-
-    // let accounts = cosmos_chain.query_all_accounts().await?;
-    // info!("Query all accounts: {:?}", accounts);
-
-    // let abci_info = cosmos_chain.query_abci_info().await?;
-    // info!("Query abci info: {:?}", abci_info);
-
-    // let latest_block = cosmos_chain.query_latest_block().await?;
-    // info!("Latest block: {:?}", latest_block);
-=======
->>>>>>> 341803c4
 
     tracing_subscriber::fmt()
         .with_max_level(tracing::Level::INFO)
